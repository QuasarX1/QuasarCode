<?xml version="1.0"?>
<doc>
    <assembly>
        <name>QuasarCode_Library</name>
    </assembly>
    <members>
        <member name="T:QuasarCode.Library.Games.Cards.CardGroup`1">
            <summary>
            A collection of IPlaying cards
            </summary>
        </member>
        <member name="P:QuasarCode.Library.Games.Cards.CardGroup`1.Name">
            <summary>
            Name of the collection
            </summary>
        </member>
        <member name="M:QuasarCode.Library.Games.Cards.CardGroup`1.#ctor(System.String)">
            <summary>
            Creates a CardGroup instance with no cards
            </summary>
            <param name="name">The name of the group</param>
        </member>
        <member name="M:QuasarCode.Library.Games.Cards.CardGroup`1.#ctor(System.String,QuasarCode.Library.Games.Cards.IPlayingCard[])">
            <summary>
            Creates a CardGroup instance with a starting set of cards
            </summary>
            <param name="name">The name of the group</param>
            <param name="cards">The cards to be added to the group</param>
        </member>
        <member name="M:QuasarCode.Library.Games.Cards.CardGroup`1.#ctor(System.String,System.Collections.Generic.IEnumerable{QuasarCode.Library.Games.Cards.IPlayingCard})">
            <summary>
            Creates a CardGroup instance with a starting set of cards
            </summary>
            <param name="name">The name of the group</param>
            <param name="cards">The cards to be added to the group</param>
        </member>
        <member name="M:QuasarCode.Library.Games.Cards.CardGroup`1.Remove(System.Int32)">
            <summary>
            Remove a card from the collection at the specified index
            </summary>
            <param name="index">The index of the card to be removed</param>
            <returns>An IPlaying card</returns>
        </member>
        <member name="M:QuasarCode.Library.Games.Cards.CardGroup`1.Shuffle">
            <summary>
            Randomises the order of the cards in the group
            </summary>
        </member>
        <member name="M:QuasarCode.Library.Games.Cards.CardGroup`1.ReturnCards(System.Object)">
            <summary>
            Event handler for requesting the return of cards
            </summary>
            <param name="sender">The object triggering the event</param>
        </member>
        <member name="T:QuasarCode.Library.Games.Cards.CardQueue`1">
            <summary>
            A queue data structure containing IPlayingCards
            </summary>
        </member>
        <member name="P:QuasarCode.Library.Games.Cards.CardQueue`1.Name">
            <summary>
            Name of the collection
            </summary>
        </member>
        <member name="M:QuasarCode.Library.Games.Cards.CardQueue`1.#ctor(System.String)">
            <summary>
            Creates an new CardQueue instance
            </summary>
            <param name="name">The name of the queue</param>
        </member>
        <member name="M:QuasarCode.Library.Games.Cards.CardQueue`1.Add(`0)">
            <summary>
            Add a card to the collection
            </summary>
            <param name="card">The card to add</param>
        </member>
        <member name="M:QuasarCode.Library.Games.Cards.CardQueue`1.Remove(System.Int32)">
            <summary>
            Remove a card from the collection at the specified index
            </summary>
            <param name="index">The index of the card to be removed</param>
            <returns>An IPlaying card</returns>
        </member>
        <member name="M:QuasarCode.Library.Games.Cards.CardQueue`1.Shuffle">
            <summary>
            Randomises the order of the cards in the group
            </summary>
        </member>
        <member name="M:QuasarCode.Library.Games.Cards.CardQueue`1.ReturnCards(System.Object)">
            <summary>
            Event handler for requesting the return of cards
            </summary>
            <param name="sender">The object triggering the event</param>
        </member>
        <member name="T:QuasarCode.Library.Games.Cards.CardStack`1">
            <summary>
            A stack data structure containing IPlayingCards
            </summary>
        </member>
        <member name="P:QuasarCode.Library.Games.Cards.CardStack`1.Name">
            <summary>
            Name of the collection
            </summary>
        </member>
        <member name="M:QuasarCode.Library.Games.Cards.CardStack`1.#ctor(System.String)">
            <summary>
            Creates an new CardStack instance
            </summary>
            <param name="name">The name of the stack</param>
        </member>
        <member name="M:QuasarCode.Library.Games.Cards.CardStack`1.Add(`0)">
            <summary>
            Add a card to the collection
            </summary>
            <param name="card">The card to add</param>
        </member>
        <member name="M:QuasarCode.Library.Games.Cards.CardStack`1.Remove(System.Int32)">
            <summary>
            Remove a card from the collection at the specified index
            </summary>
            <param name="index">The index of the card to be removed</param>
            <returns>An IPlaying card</returns>
        </member>
        <member name="M:QuasarCode.Library.Games.Cards.CardStack`1.Shuffle">
            <summary>
            Randomises the order of the cards in the group
            </summary>
        </member>
        <member name="M:QuasarCode.Library.Games.Cards.CardStack`1.ReturnCards(System.Object)">
            <summary>
            Event handler for requesting the return of cards
            </summary>
            <param name="sender">The object triggering the event</param>
        </member>
        <member name="T:QuasarCode.Library.Games.Cards.Deck">
            <summary>
            A collection of 52+ unique playing cards. The exact number can vary dependant on the number of jokers added
            </summary>
        </member>
        <member name="F:QuasarCode.Library.Games.Cards.Deck.Cards">
            <summary>
            The cards in the deck (including the jokers).
            </summary>
        </member>
        <member name="P:QuasarCode.Library.Games.Cards.Deck.Jokers">
            <summary>
            The number of jokers in this deck
            </summary>
        </member>
        <member name="M:QuasarCode.Library.Games.Cards.Deck.#ctor(System.String,System.Int32)">
            <summary>
            Creates a new Deck instance of 52 cards along with a specified number of jokers (deafult is 0)
            </summary>
            <param name="name">The name of the deck</param>
            <param name="jokers">Number of jokers to add to the standard 52 cards</param>
        </member>
        <member name="M:QuasarCode.Library.Games.Cards.Deck.InitialiseGroup(QuasarCode.Library.Games.Cards.ICardGroup{QuasarCode.Library.Games.Cards.PlayingCard}[])">
            <summary>
            Initialises a card group for use with the deck
            </summary>
            <param name="groups">The group(s) to be initialised</param>
        </member>
        <member name="M:QuasarCode.Library.Games.Cards.Deck.ReleaseGroup(QuasarCode.Library.Games.Cards.ICardGroup{QuasarCode.Library.Games.Cards.PlayingCard}[])">
            <summary>
            Removes card groups from use with the deck
            </summary>
            <param name="groups">The group(s) to remove</param>
        </member>
        <member name="M:QuasarCode.Library.Games.Cards.Deck.Deal``1(System.Collections.Generic.ICollection{``0})">
            <summary>
            Deals the deck into a list of groups untill the deck is empty
            </summary>
            <param name="hands">The groups (ICardGroup's) to deal into</param>
        </member>
        <member name="M:QuasarCode.Library.Games.Cards.Deck.Deal``1(``0[])">
            <summary>
            Deals the deck into a list of groups untill the deck is empty
            </summary>
            <param name="hands">The groups (ICardGroup's) to deal into</param>
        </member>
        <member name="M:QuasarCode.Library.Games.Cards.Deck.Deal``1(System.Collections.Generic.ICollection{``0},System.Int32,System.Boolean)">
            <summary>
            Deals a set number of cards from the deck into a list of groups
            </summary>
            <param name="hands">The hands to deal into</param>
            <param name="cardsPerHand">The number of cards to deal to each hand</param>
            <param name="suppressEmptyException">Whether or not to suppress the exception generated when there isn't enough cards remaining to fill deal the number requested to each hand</param>
        </member>
        <member name="M:QuasarCode.Library.Games.Cards.Deck.Deal``1(System.Collections.Generic.ICollection{``0},System.Int32,``0,System.Boolean)">
            <summary>
            Deals a set number of cards from the deck into a list of groups and then dumps the rest into a group
            </summary>
            <param name="hands">The hands to deal into</param>
            <param name="cardsPerHand">The number of cards to deal to each hand</param>
            <param name="group">The group to dump any remaining cards into</param>
            <param name="suppressEmptyException">Whether or not to suppress the exception generated when there isn't enough cards remaining to fill deal the number requested to each hand</param>
        </member>
        <member name="M:QuasarCode.Library.Games.Cards.Deck.Deal``1(System.Collections.Generic.ICollection{``0},System.Int32,System.Collections.Generic.ICollection{``0},System.Boolean)">
            <summary>
            Deals a set number of cards from the deck into a list of groups and then deals the remaining cards to a list of groups
            </summary>
            <param name="hands">The hands to deal into</param>
            <param name="cardsPerHand">The number of cards to deal to each hand</param>
            <param name="groups">The groups to deal any remaining cards into</param>
            <param name="suppressEmptyException">Whether or not to suppress the exception generated when there isn't enough cards remaining to fill deal the number requested to each hand</param>
        </member>
        <member name="M:QuasarCode.Library.Games.Cards.Deck.Reset">
            <summary>
            Reset the deck so that it has all the cards it started with and asks all ICardGroups dealt to to remove references to the cards
            </summary>
        </member>
        <member name="E:QuasarCode.Library.Games.Cards.Deck.ReturnCards">
            <summary>
            Request that all subscribers remove their held card objects
            </summary>
        </member>
        <member name="T:QuasarCode.Library.Games.Cards.ICardGroup`1">
            <summary>
            A collection of IPlaying cards
            </summary>
        </member>
        <member name="P:QuasarCode.Library.Games.Cards.ICardGroup`1.Name">
            <summary>
            Name of the collection
            </summary>
        </member>
        <member name="M:QuasarCode.Library.Games.Cards.ICardGroup`1.Add(`0)">
            <summary>
            Add a card to the collection
            </summary>
            <param name="card">The card to add</param>
        </member>
        <member name="M:QuasarCode.Library.Games.Cards.ICardGroup`1.Remove(System.Int32)">
            <summary>
            Remove a card from the collection at the specified index
            </summary>
            <param name="index">The index of the card to be removed</param>
            <returns>An IPlaying card</returns>
        </member>
        <member name="M:QuasarCode.Library.Games.Cards.ICardGroup`1.Shuffle">
            <summary>
            Randomises the order of the cards in the group
            </summary>
        </member>
        <member name="M:QuasarCode.Library.Games.Cards.ICardGroup`1.ReturnCards(System.Object)">
            <summary>
            Event handler for requesting the return of cards
            </summary>
            <param name="sender">The object triggering the event</param>
        </member>
        <member name="T:QuasarCode.Library.Games.Cards.ICardQueue`1">
            <summary>
            A queue data structure containing IPlayingCards
            </summary>
        </member>
        <member name="M:QuasarCode.Library.Games.Cards.ICardQueue`1.Enqueue(`0)">
            <summary>
            Add a new card to the end of the queue
            </summary>
            <param name="card">The card to add</param>
        </member>
        <member name="M:QuasarCode.Library.Games.Cards.ICardQueue`1.Dequeue">
            <summary>
            Remove the card from the front of the queue
            </summary>
            <returns>An IPlaying card</returns>
        </member>
        <member name="T:QuasarCode.Library.Games.Cards.ICardStack`1">
            <summary>
            A stack data structure containing IPlayingCards
            </summary>
        </member>
        <member name="M:QuasarCode.Library.Games.Cards.ICardStack`1.Push(`0)">
            <summary>
            Add a new card to the top of the stack
            </summary>
            <param name="card">The card to add</param>
        </member>
        <member name="M:QuasarCode.Library.Games.Cards.ICardStack`1.Pop">
            <summary>
            Remove the card on top of the stack
            </summary>
            <returns>An IPlaying card</returns>
        </member>
        <member name="T:QuasarCode.Library.Games.Cards.IPlayingCard">
            <summary>
            A card from a standard deck of 52 playing cards
            </summary>
        </member>
        <member name="P:QuasarCode.Library.Games.Cards.IPlayingCard.Value">
            <summary>
            The card's value
            </summary>
        </member>
        <member name="P:QuasarCode.Library.Games.Cards.IPlayingCard.Suit">
            <summary>
            The card's suit
            </summary>
        </member>
        <member name="T:QuasarCode.Library.Games.Cards.PlayingCard">
            <summary>
            A card from a standard deck of 52 playing cards
            </summary>
        </member>
        <member name="P:QuasarCode.Library.Games.Cards.PlayingCard.Value">
            <summary>
            The card's value
            </summary>
        </member>
        <member name="P:QuasarCode.Library.Games.Cards.PlayingCard.Suit">
            <summary>
            The card's suit
            </summary>
        </member>
        <member name="M:QuasarCode.Library.Games.Cards.PlayingCard.#ctor(QuasarCode.Library.Games.Cards.PlayingCard.AllowedValues,QuasarCode.Library.Games.Cards.PlayingCard.AllowedSuits)">
            <summary>
            Creates a new PlayingCard instance
            </summary>
            <param name="value">The card's value</param>
            <param name="suit">The card's suit</param>
        </member>
        <member name="T:QuasarCode.Library.Games.Cards.PlayingCard.AllowedValues">
            <summary>
            Enum of card values from ace to king
            </summary>
        </member>
        <member name="F:QuasarCode.Library.Games.Cards.PlayingCard.AllowedValues.A">
            <summary>Ace</summary>
        </member>
        <member name="F:QuasarCode.Library.Games.Cards.PlayingCard.AllowedValues.Two">
            <summary>Two</summary>
        </member>
        <member name="F:QuasarCode.Library.Games.Cards.PlayingCard.AllowedValues.Three">
            <summary>Three</summary>
        </member>
        <member name="F:QuasarCode.Library.Games.Cards.PlayingCard.AllowedValues.Four">
            <summary>Four</summary>
        </member>
        <member name="F:QuasarCode.Library.Games.Cards.PlayingCard.AllowedValues.Five">
            <summary>Five</summary>
        </member>
        <member name="F:QuasarCode.Library.Games.Cards.PlayingCard.AllowedValues.Six">
            <summary>Six</summary>
        </member>
        <member name="F:QuasarCode.Library.Games.Cards.PlayingCard.AllowedValues.Seven">
            <summary>Seven</summary>
        </member>
        <member name="F:QuasarCode.Library.Games.Cards.PlayingCard.AllowedValues.Eight">
            <summary>Eight</summary>
        </member>
        <member name="F:QuasarCode.Library.Games.Cards.PlayingCard.AllowedValues.Nine">
            <summary>Nine</summary>
        </member>
        <member name="F:QuasarCode.Library.Games.Cards.PlayingCard.AllowedValues.Ten">
            <summary>Ten</summary>
        </member>
        <member name="F:QuasarCode.Library.Games.Cards.PlayingCard.AllowedValues.J">
            <summary>Jack</summary>
        </member>
        <member name="F:QuasarCode.Library.Games.Cards.PlayingCard.AllowedValues.Q">
            <summary>Queen</summary>
        </member>
        <member name="F:QuasarCode.Library.Games.Cards.PlayingCard.AllowedValues.K">
            <summary>King</summary>
        </member>
        <member name="F:QuasarCode.Library.Games.Cards.PlayingCard.AllowedValues.Jo">
            <summary>Joker</summary>
        </member>
        <member name="M:QuasarCode.Library.Games.Cards.PlayingCard.GetValueString(QuasarCode.Library.Games.Cards.PlayingCard.AllowedValues)">
            <summary>
            Retrive the string counterpart to the AllowedValues enum value
            </summary>
            <param name="value">Card value from AllowedValues</param>
            <returns>String representing the provided value</returns>
        </member>
        <member name="T:QuasarCode.Library.Games.Cards.PlayingCard.AllowedSuits">
            <summary>
            Enum of card suits - hearts, clubs, dimonds, spades, joker
            </summary>
        </member>
        <member name="F:QuasarCode.Library.Games.Cards.PlayingCard.AllowedSuits.H">
            <summary>Heart</summary>
        </member>
        <member name="F:QuasarCode.Library.Games.Cards.PlayingCard.AllowedSuits.C">
            <summary>Club</summary>
        </member>
        <member name="F:QuasarCode.Library.Games.Cards.PlayingCard.AllowedSuits.D">
            <summary>Dimond</summary>
        </member>
        <member name="F:QuasarCode.Library.Games.Cards.PlayingCard.AllowedSuits.S">
            <summary>Spade</summary>
        </member>
        <member name="F:QuasarCode.Library.Games.Cards.PlayingCard.AllowedSuits.J">
            <summary>Joker</summary>
        </member>
        <member name="M:QuasarCode.Library.Games.Cards.PlayingCard.GetSuitString(QuasarCode.Library.Games.Cards.PlayingCard.AllowedSuits)">
            <summary>
            Retrive the string counterpart to the AllowedSuits enum suit
            </summary>
            <param name="suit">Card suit from AllowedSuits</param>
            <returns>String representing the provided suit</returns>
        </member>
        <member name="T:QuasarCode.Library.Games.Dice.Dice12">
            <summary>
            Simple didce with 12 sides.
            </summary>
        </member>
        <member name="M:QuasarCode.Library.Games.Dice.Dice12.#ctor">
            <summary>
            Creates a new Dice12 instance
            </summary>
        </member>
        <member name="M:QuasarCode.Library.Games.Dice.Dice12.#ctor(System.Int32)">
            <summary>
            Creates a new Dice12 instance with a seed for the random generator
            </summary>
            <param name="seed">Seed for the random generator</param>
        </member>
        <member name="T:QuasarCode.Library.Games.Dice.Dice6">
            <summary>
            Simple didce with 6 sides.
            </summary>
        </member>
        <member name="M:QuasarCode.Library.Games.Dice.Dice6.#ctor">
            <summary>
            Creates a new Dice6 instance
            </summary>
        </member>
        <member name="M:QuasarCode.Library.Games.Dice.Dice6.#ctor(System.Int32)">
            <summary>
            Creates a new Dice6 instance with a seed for the random generator
            </summary>
            <param name="seed">Seed for the random generator</param>
        </member>
        <member name="T:QuasarCode.Library.Games.Dice.Dice8">
            <summary>
            Simple didce with 8 sides.
            </summary>
        </member>
        <member name="M:QuasarCode.Library.Games.Dice.Dice8.#ctor">
            <summary>
            Creates a new Dice8 instance
            </summary>
        </member>
        <member name="M:QuasarCode.Library.Games.Dice.Dice8.#ctor(System.Int32)">
            <summary>
            Creates a new Dice8 instance with a seed for the random generator
            </summary>
            <param name="seed">Seed for the random generator</param>
        </member>
        <member name="T:QuasarCode.Library.Games.Dice.DiceCup">
            <summary>
            An immutable collection of NDice objects that are rolled together.
            </summary>
        </member>
        <member name="P:QuasarCode.Library.Games.Dice.DiceCup.AllDice">
            <summary>
            Array of the NDice objects rolled by the cup.
            </summary>
        </member>
        <member name="P:QuasarCode.Library.Games.Dice.DiceCup.Count">
            <summary>
            Number of dice stored.
            </summary>
        </member>
        <member name="M:QuasarCode.Library.Games.Dice.DiceCup.#ctor(System.Int32,System.Int32)">
            <summary>
            Creates a new dice cup.
            </summary>
            <param name="sides">The number of sides on each dice</param>
            <param name="noOfDice">Number of dice to create</param>
        </member>
        <member name="M:QuasarCode.Library.Games.Dice.DiceCup.#ctor(System.Int32[])">
            <summary>
            Creates a new dice cup.
            </summary>
            <param name="sides">Side numbers representing each unique dice</param>
        </member>
        <member name="M:QuasarCode.Library.Games.Dice.DiceCup.#ctor(System.Collections.Generic.ICollection{System.Int32})">
            <summary>
            Creates a new dice cup.
            </summary>
            <param name="sides">Collection of side numbers representing unique dice</param>
        </member>
        <member name="M:QuasarCode.Library.Games.Dice.DiceCup.Roll(System.Boolean)">
            <summary>
            Rolls all the dice. Returns each individual result.
            </summary>
            <param name="suppressEmptyExeption">Suppress the exeption raised when the cup is empty</param>
            <returns>Array of integers</returns>
        </member>
        <member name="M:QuasarCode.Library.Games.Dice.DiceCup.RollTotal(System.Boolean)">
            <summary>
            Rolls all the dice. Returns the sum of the results.
            </summary>
            <param name="suppressEmptyExeption">Suppress the exeption raised when the cup is empty</param>
            <returns>Integer</returns>
        </member>
        <member name="T:QuasarCode.Library.Games.Dice.DynamicDiceCup">
            <summary>
            A mutable collection of NDice objects that are rolled together.
            </summary>
        </member>
        <member name="P:QuasarCode.Library.Games.Dice.DynamicDiceCup.AllDice">
            <summary>
            List of the NDice objects rolled by the cup.
            </summary>
        </member>
        <member name="P:QuasarCode.Library.Games.Dice.DynamicDiceCup.Count">
            <summary>
            Number of dice stored.
            </summary>
        </member>
        <member name="M:QuasarCode.Library.Games.Dice.DynamicDiceCup.#ctor">
            <summary>
            Creates a new dynamic dice cup with no starting dice.
            </summary>
        </member>
        <member name="M:QuasarCode.Library.Games.Dice.DynamicDiceCup.#ctor(System.Int32,System.Int32)">
            <summary>
            Creates a new dynamic dice cup.
            </summary>
            <param name="sides">The number of sides on each dice</param>
            <param name="noOfDice">Number of dice to create</param>
        </member>
        <member name="M:QuasarCode.Library.Games.Dice.DynamicDiceCup.#ctor(System.Int32[])">
            <summary>
            Creates a new dynamic dice cup.
            </summary>
            <param name="sides">Side numbers representing each unique dice</param>
        </member>
        <member name="M:QuasarCode.Library.Games.Dice.DynamicDiceCup.#ctor(System.Collections.Generic.ICollection{System.Int32})">
            <summary>
            Creates a new dynamic dice cup.
            </summary>
            <param name="sides">Collection of side numbers representing unique dice</param>
        </member>
        <member name="M:QuasarCode.Library.Games.Dice.DynamicDiceCup.Roll(System.Boolean)">
            <summary>
            Rolls all the dice. Returns each individual result.
            </summary>
            <param name="suppressEmptyExeption">Suppress the exeption raised when the cup is empty</param>
            <exception cref="T:System.InvalidOperationException" />
            <returns>Array of integers</returns>
        </member>
        <member name="M:QuasarCode.Library.Games.Dice.DynamicDiceCup.RollTotal(System.Boolean)">
            <summary>
            Rolls all the dice. Returns the sum of the results.
            </summary>
            <param name="suppressEmptyExeption">Suppress the exeption raised when the cup is empty</param>
            <exception cref="T:System.InvalidOperationException" />
            <returns>Integer</returns>
        </member>
        <member name="P:QuasarCode.Library.Games.Dice.DynamicDiceCup.Item(System.Int32)">
            <summary />
            <param name="index">Location in the collection</param>
            <returns>NDice</returns>
        </member>
        <member name="M:QuasarCode.Library.Games.Dice.DynamicDiceCup.PushDice(QuasarCode.Library.Games.Dice.IDice)">
            <summary>
            Adds a dice to the cup
            </summary>
            <param name="dice">Dice to be added to the cup</param>
        </member>
        <member name="M:QuasarCode.Library.Games.Dice.DynamicDiceCup.PopDice">
            <summary>
            Removes the last avalable dice in the cup
            </summary>
            <exception cref="T:System.InvalidOperationException" />
            <returns>NDice removed from cup</returns>
        </member>
        <member name="M:QuasarCode.Library.Games.Dice.DynamicDiceCup.op_Addition(QuasarCode.Library.Games.Dice.DynamicDiceCup,QuasarCode.Library.Games.Dice.IDice)">
            <summary>
            Adds a dice to a DynamicDiceCup instance
            </summary>
            <param name="cup">Dice cup to add the dice to</param>
            <param name="dice">Dice to be added to the cup</param>
            <returns>DynamicDiceCup with additional dice</returns>
        </member>
        <member name="M:QuasarCode.Library.Games.Dice.DynamicDiceCup.op_Decrement(QuasarCode.Library.Games.Dice.DynamicDiceCup)">
            <summary>
            Removes the last avalable dice in a DynamicDiceCup instance
            </summary>
            <param name="cup">Dice cup to remove the dice from</param>
            <exception cref="T:System.InvalidOperationException" />
            <returns>DynamicDiceCup with last dice removed</returns>
        </member>
        <member name="T:QuasarCode.Library.Games.Dice.IDice">
            <summary>
            A dice that can be rolled to produce an integer result starting from 1
            </summary>
        </member>
        <member name="P:QuasarCode.Library.Games.Dice.IDice.Sides">
            <summary>
            Number of sides on the dice
            </summary>
        </member>
        <member name="M:QuasarCode.Library.Games.Dice.IDice.Roll">
            <summary>
            Rolls the dice
            </summary>
            <returns>Integer outcome of the roll</returns>
        </member>
        <member name="T:QuasarCode.Library.Games.Dice.IDiceCup">
            <summary>
            Root interface in the dice cup type hierarchy.
            </summary>
        </member>
        <member name="P:QuasarCode.Library.Games.Dice.IDiceCup.Count">
            <summary>
            Number of dice stored.
            </summary>
        </member>
        <member name="M:QuasarCode.Library.Games.Dice.IDiceCup.Roll(System.Boolean)">
            <summary>
            Rolls all the dice. Returns each individual result.
            </summary>
            <param name="suppressEmptyExeption">Suppress the exeption raised when the cup is empty</param>
            <returns>Array of integers</returns>
        </member>
        <member name="M:QuasarCode.Library.Games.Dice.IDiceCup.RollTotal(System.Boolean)">
            <summary>
            Rolls all the dice. Returns the sum of the results.
            </summary>
            <param name="suppressEmptyExeption">Suppress the exeption raised when the cup is empty</param>
            <returns>Integer</returns>
        </member>
        <member name="T:QuasarCode.Library.Games.Dice.IDynamicDiceCup">
            <summary>
            Interface for dice cups where the number of dice can be changed.
            </summary>
        </member>
        <member name="P:QuasarCode.Library.Games.Dice.IDynamicDiceCup.AllDice">
            <summary>
            List of the NDice objects rolled by the cup.
            </summary>
        </member>
        <member name="P:QuasarCode.Library.Games.Dice.IDynamicDiceCup.Item(System.Int32)">
            <summary>
            Provides index access to the NDice list
            </summary>
            <param name="index">Location in the collection</param>
            <returns>NDice</returns>
        </member>
        <member name="M:QuasarCode.Library.Games.Dice.IDynamicDiceCup.PushDice(QuasarCode.Library.Games.Dice.IDice)">
            <summary>
            Adds a dice to the cup
            </summary>
            <param name="dice">Dice to be added to the cup</param>
        </member>
        <member name="M:QuasarCode.Library.Games.Dice.IDynamicDiceCup.PopDice">
            <summary>
            Removes the last avalable dice in the cup
            </summary>
            <exception cref="T:System.InvalidOperationException" />
            <returns>NDice removed from cup</returns>
        </member>
        <member name="T:QuasarCode.Library.Games.Dice.IStaticDiceCup">
            <summary>
            Interface for dice cups where the number of dice is fixed.
            </summary>
        </member>
        <member name="P:QuasarCode.Library.Games.Dice.IStaticDiceCup.AllDice">
            <summary>
            Array of the NDice objects rolled by the cup.
            </summary>
        </member>
        <member name="T:QuasarCode.Library.Games.Dice.NDice">
            <summary>
            A dice with a specified number of sides
            </summary>
        </member>
        <member name="P:QuasarCode.Library.Games.Dice.NDice.Sides">
            <summary>
            Number of sides on the dice
            </summary>
        </member>
        <member name="M:QuasarCode.Library.Games.Dice.NDice.#ctor(System.Int32)">
            <summary>
            Creates a new NDice instance
            </summary>
            <param name="sides">Number of sides on the dice</param>
        </member>
        <member name="M:QuasarCode.Library.Games.Dice.NDice.#ctor(System.Int32,System.Int32)">
            <summary>
            Creates a new NDice instance
            </summary>
            <param name="sides">Number of sides on the dice</param>
            <param name="seed">Seed for the random generator</param>
        </member>
        <member name="M:QuasarCode.Library.Games.Dice.NDice.Roll">
            <summary>
            Rolls the dice
            </summary>
            <returns>Integer outcome of the roll</returns>
        </member>
        <member name="M:QuasarCode.Library.Games.Dice.NDice.MultipleDice(System.Int32,System.Int32)">
            <summary>
            Convenience method for creating multiple dice
            </summary>
            <param name="sides">The number of sides on each dice</param>
            <param name="noOfDice">Number of dice to create</param>
            <returns>Yeilds dice to produce an IEnumerable</returns>
        </member>
        <member name="M:QuasarCode.Library.Games.Dice.NDice.MultipleDice(System.Int32[])">
            <summary>
            Convenience method for creating multiple dice
            </summary>
            <param name="sides">Side numbers representing each unique dice</param>
            <returns>Yeilds dice to produce an IEnumerable</returns>
        </member>
        <member name="M:QuasarCode.Library.Games.Dice.NDice.MultipleDice(System.Collections.Generic.ICollection{System.Int32})">
            <summary>
            Convenience method for creating multiple dice
            </summary>
            <param name="sides">Collection of side numbers representing unique dice</param>
            <returns>Yeilds dice to produce an IEnumerable</returns>
        </member>
        <member name="T:QuasarCode.Library.Games.Spinners.ISpinner`1">
            <summary>
            Interface for all Spinner objects.
            </summary>
            <typeparam name="T">Type of result data held by the spinner.</typeparam>
        </member>
        <member name="P:QuasarCode.Library.Games.Spinners.ISpinner`1.Labels">
            <summary>
            Array of side labels
            </summary>
        </member>
        <member name="P:QuasarCode.Library.Games.Spinners.ISpinner`1.Sides">
            <summary>
            Number of sides/labels
            </summary>
        </member>
        <member name="M:QuasarCode.Library.Games.Spinners.ISpinner`1.ContextSpin">
            <summary>
            Randomly selects a side and retuns the side and the corisponding label.
            </summary>
            <returns>Tuple with int and label type</returns>
        </member>
        <member name="M:QuasarCode.Library.Games.Spinners.ISpinner`1.Spin">
            <summary>
            Randomly selects a side and retuns the corisponding label.
            </summary>
            <returns>Side label</returns>
        </member>
        <member name="M:QuasarCode.Library.Games.Spinners.ISpinner`1.IndexSpin">
            <summary>
            Randomly selects a side and retuns the side number.
            </summary>
            <returns>Side number</returns>
        </member>
        <member name="T:QuasarCode.Library.Games.Spinners.Spinner`1">
            <summary>
            Creates spinner objects with n sides and labels. Labels are selected and returned by calling the avalable methods.
            </summary>
            <typeparam name="T">Data type of labels</typeparam>
        </member>
        <member name="F:QuasarCode.Library.Games.Spinners.Spinner`1.Generator">
            <summary>
            Random number generator
            </summary>
        </member>
        <member name="P:QuasarCode.Library.Games.Spinners.Spinner`1.Labels">
            <summary>
            Array of side labels
            </summary>
        </member>
        <member name="P:QuasarCode.Library.Games.Spinners.Spinner`1.Sides">
            <summary>
            Number of sides/labels
            </summary>
        </member>
        <member name="M:QuasarCode.Library.Games.Spinners.Spinner`1.#ctor(`0[])">
            <summary>
            Creates a new spinner object.
            </summary>
            <param name="labels">Array of labels - one for each side.</param>
        </member>
        <member name="M:QuasarCode.Library.Games.Spinners.Spinner`1.#ctor(System.Collections.Generic.ICollection{`0})">
            <summary>
            Creates a new spinner object.
            </summary>
            <param name="labels">Array of labels - one for each side.</param>
        </member>
        <member name="M:QuasarCode.Library.Games.Spinners.Spinner`1.#ctor(System.Collections.Generic.ICollection{`0},System.Int32)">
            <summary>
            Creates a new spinner object.
            </summary>
            <param name="labels">Array of labels - one for each side.</param>
            <param name="seed">Seed for the random generator.</param>
        </member>
        <member name="M:QuasarCode.Library.Games.Spinners.Spinner`1.ContextSpin">
            <summary>
            Randomly selects a side and retuns the side and the corisponding label.
            </summary>
            <returns>Tuple with int and label type</returns>
        </member>
        <member name="M:QuasarCode.Library.Games.Spinners.Spinner`1.Spin">
            <summary>
            Randomly selects a side and retuns the corisponding label.
            </summary>
            <returns>Side label</returns>
        </member>
        <member name="M:QuasarCode.Library.Games.Spinners.Spinner`1.IndexSpin">
            <summary>
            Randomly selects a side and retuns the side number.
            </summary>
            <returns>Side number</returns>
        </member>
        <member name="T:QuasarCode.Library.IO.Text.Console">
            <summary>
            Provites IO methods for intervacing with a text based console.
            </summary>
        </member>
        <member name="F:QuasarCode.Library.IO.Text.Console.DeafultOut">
            <summary>
            Defult text output stream. Deafults to System.Console.Out
            </summary>
        </member>
        <member name="F:QuasarCode.Library.IO.Text.Console.DeafultError">
            <summary>
            Defult error stream. Deafults to System.Console.Error
            </summary>
        </member>
        <member name="F:QuasarCode.Library.IO.Text.Console.DeafultIn">
            <summary>
            Defult text input stream. Deafults to System.Console.In
            </summary>
        </member>
        <member name="M:QuasarCode.Library.IO.Text.Console.Print">
            <summary>
            Outputs text to the console. Prints only a new line.
            </summary>
        </member>
        <member name="M:QuasarCode.Library.IO.Text.Console.Print(System.IO.TextWriter@)">
            <summary>
            Outputs text to the console. Prints only a new line.
            <param name="output">Alternitive output stream. Deafults to QuasarCode.Library.IO.Text.Console.DeafultOut</param>
            </summary>
        </member>
        <member name="M:QuasarCode.Library.IO.Text.Console.Print(System.String,System.String,System.String[])">
            <summary>
            Outputs text to the console.
            </summary>
            <param name="text">The text to output.</param>
            <param name="end">String added to the end of the output.</param>
            <param name="moreText">List of any other strings to output.</param>
        </member>
        <member name="M:QuasarCode.Library.IO.Text.Console.Print(System.String,System.IO.TextWriter@,System.String,System.String[])">
            <summary>
            Outputs text to the console.
            </summary>
            <param name="text">The text to output.</param>
            <param name="end">String added to the end of the output.</param>
            <param name="output">Alternitive output stream. Deafults to QuasarCode.Library.IO.Text.Console.DeafultOut</param>
            <param name="moreText">List of any other strings to output.</param>
        </member>
        <member name="M:QuasarCode.Library.IO.Text.Console.Print(System.Object,System.String,System.Object[])">
            <summary>
            Outputs text versions of objects to the console.
            </summary>
            <param name="text">The object to output. Must be able to be implicitly converted to a string.</param>
            <param name="end">String added to the end of the output.</param>
            <param name="moreText">List of any other strings to output. Must be able to be implicitly converted to a string.</param>
        </member>
        <member name="M:QuasarCode.Library.IO.Text.Console.Print(System.Object,System.IO.TextWriter@,System.String,System.Object[])">
            <summary>
            Outputs text versions of objects to the console.
            </summary>
            <param name="text">The object to output. Must be able to be implicitly converted to a string.</param>
            <param name="end">String added to the end of the output.</param>
            <param name="output">Alternitive output stream. Deafults to QuasarCode.Library.IO.Text.Console.DeafultOut</param>
            <param name="moreText">List of any other strings to output. Must be able to be implicitly converted to a string.</param>
        </member>
        <member name="M:QuasarCode.Library.IO.Text.Console.Input(System.String)">
            <summary>
            Retrives an input from the console.
            </summary>
            <param name="indicator">String to format line for input.</param>
            <returns>A line of input from the console as a string.</returns>
        </member>
        <member name="M:QuasarCode.Library.IO.Text.Console.Input(System.IO.TextWriter@,System.IO.TextReader@,System.String)">
            <summary>
            Retrives an input from the console.
            </summary>
            <param name="indicator">String to format line for input.</param>
            <param name="output">Alternitive output stream. Deafults to QuasarCode.Library.IO.Text.Console.DeafultOut</param>
            <param name="input">Alternitive input stream. Deafults to QuasarCode.Library.IO.Text.Console.DeafultIn</param>
            <returns>A line of input from the console as a string.</returns>
        </member>
        <member name="M:QuasarCode.Library.IO.Text.Console.Input(System.String,System.String)">
            <summary>
            Retrives an input from the console with a prompt message.
            </summary>
            <param name="prompt">Message to be printed to the display to request input.</param>
            <param name="indicator">String to format line for input.</param>
            <returns>A line of input from the console as a string.</returns>
        </member>
        <member name="M:QuasarCode.Library.IO.Text.Console.Input(System.IO.TextWriter@,System.IO.TextReader@,System.String,System.String)">
            <summary>
            Retrives an input from the console with a prompt message.
            </summary>
            <param name="prompt">Message to be printed to the display to request input.</param>
            <param name="indicator">String to format line for input.</param>
            <param name="output">Alternitive output stream. Deafults to QuasarCode.Library.IO.Text.Console.DeafultOut</param>
            <param name="input">Alternitive input stream. Deafults to QuasarCode.Library.IO.Text.Console.DeafultIn</param>
            <returns>A line of input from the console as a string.</returns>
        </member>
        <member name="M:QuasarCode.Library.IO.Text.Console.Input(System.String,System.Func{System.String,System.Boolean},System.String,System.String)">
            <summary>
            Retrives an input from the console with a prompt message. Uses a method deligate to force valid input.
            </summary>
            <param name="prompt">Message to be printed to the display to request input.</param>
            <param name="validator">Validator method deligate. Takes a string and returns a boolean.</param>
            <param name="errorMessage">Message to display if validation fails before asking for the input again.</param>
            <param name="indicator">String to format line for input.</param>
            <returns>A line of input from the console as a string.</returns>
        </member>
        <member name="M:QuasarCode.Library.IO.Text.Console.Input(System.IO.TextWriter@,System.IO.TextReader@,System.String,System.Func{System.String,System.Boolean},System.String,System.String)">
            <summary>
            Retrives an input from the console with a prompt message. Uses a method deligate to force valid input.
            </summary>
            <param name="prompt">Message to be printed to the display to request input.</param>
            <param name="validator">Validator method deligate. Takes a string and returns a boolean.</param>
            <param name="errorMessage">Message to display if validation fails before asking for the input again.</param>
            <param name="indicator">String to format line for input.</param>
            <param name="output">Alternitive output stream. Deafults to QuasarCode.Library.IO.Text.Console.DeafultOut</param>
            <param name="input">Alternitive input stream. Deafults to QuasarCode.Library.IO.Text.Console.DeafultIn</param>
            <returns>A line of input from the console as a string.</returns>
        </member>
        <member name="M:QuasarCode.Library.IO.Text.Console.Input``1(System.String,System.Func{System.String,``0},System.String)">
            <summary>
            Retrives an input from the console with a prompt message. Converts the input to the given type.
            </summary>
            <typeparam name="T">Return type</typeparam>
            <param name="prompt">Message to be printed to the display to request input.</param>
            <param name="converter">Method deligate to convert the string input to the requested type.</param>
            <param name="indicator">String to format line for input.</param>
            <returns>A line of input from the console, coverted to the specified type.</returns>
        </member>
        <member name="M:QuasarCode.Library.IO.Text.Console.Input``1(System.IO.TextWriter@,System.IO.TextReader@,System.String,System.Func{System.String,``0},System.String)">
            <summary>
            Retrives an input from the console with a prompt message. Converts the input to the given type.
            </summary>
            <typeparam name="T">Return type</typeparam>
            <param name="prompt">Message to be printed to the display to request input.</param>
            <param name="converter">Method deligate to convert the string input to the requested type.</param>
            <param name="indicator">String to format line for input.</param>
            <param name="output">Alternitive output stream. Deafults to QuasarCode.Library.IO.Text.Console.DeafultOut</param>
            <param name="input">Alternitive input stream. Deafults to QuasarCode.Library.IO.Text.Console.DeafultIn</param>
            <returns>A line of input from the console, coverted to the specified type.</returns>
        </member>
        <member name="M:QuasarCode.Library.IO.Text.Console.Input``1(System.String,System.Func{System.String,``0},System.Func{System.Object,System.Boolean},System.String,System.String)">
            <summary>
            Retrives an input from the console with a prompt message. Uses a method deligate to force valid input. Converts the input to the given type (before validation)
            </summary>
            <param name="prompt">Message to be printed to the display to request input.</param>
            <param name="converter">Method deligate to convert the string input to the requested type.</param>
            <param name="validator">Validator method deligate. Takes an object of the specified type and returns a boolean.</param>
            <param name="errorMessage">Message to display if validation fails before asking for the input again.</param>
            <param name="indicator">String to format line for input.</param>
            <returns>A line of input from the console, coverted to the specified type.</returns>
        </member>
        <member name="M:QuasarCode.Library.IO.Text.Console.Input``1(System.IO.TextWriter@,System.IO.TextReader@,System.String,System.Func{System.String,``0},System.Func{System.Object,System.Boolean},System.String,System.String)">
            <summary>
            Retrives an input from the console with a prompt message. Uses a method deligate to force valid input. Converts the input to the given type (before validation)
            </summary>
            <param name="prompt">Message to be printed to the display to request input.</param>
            <param name="converter">Method deligate to convert the string input to the requested type.</param>
            <param name="validator">Validator method deligate. Takes an object of the specified type and returns a boolean.</param>
            <param name="errorMessage">Message to display if validation fails before asking for the input again.</param>
            <param name="indicator">String to format line for input.</param>
            <param name="output">Alternitive output stream. Deafults to QuasarCode.Library.IO.Text.Console.DeafultOut</param>
            <param name="input">Alternitive input stream. Deafults to QuasarCode.Library.IO.Text.Console.DeafultIn</param>
            <returns>A line of input from the console, coverted to the specified type.</returns>
        </member>
        <member name="M:QuasarCode.Library.IO.Text.Console.Option``1(``0[],System.String,System.Boolean)">
            <summary>
            Allows the user to select an item from an array of options. Returns the option. Uses the DeafultOut stream.
            </summary>
            <typeparam name="T">Type of the objects in the array.</typeparam>
            <param name="options">Array of options to be selected from. Must have a length of at least 1.</param>
            <param name="message">Optional message to display to the user.</param>
            <param name="displayInput">Wether or not the user's selected option will be displayed on the console.</param>
            <returns>Selected option.</returns>
        </member>
        <member name="M:QuasarCode.Library.IO.Text.Console.Option(System.Object[],System.String,System.Boolean)">
            <summary>
            Allows the user to select an item from an array of options. Returns the option's index. Uses the DeafultOut stream.
            </summary>
            <param name="options">Array of options to be selected from. Must have a length of at least 1.</param>
            <param name="message">Optional message to display to the user.</param>
            <param name="displayInput">Wether or not the user's selected option will be displayed on the console.</param>
            <returns>Index of selected option.</returns>
        </member>
<<<<<<< HEAD
        <member name="T:QuasarCode.Library.Maths.CompoundUnit">
=======
        <member name="M:QuasarCode.Library.IO.Text.Console.Option``1(``0[],System.EventHandler{System.String}@,System.IO.TextWriter@,System.String,System.Boolean)">
            <summary>
            Allows the user to select an item from an array of options. Returns the option. Uses a custom event for presenting characters for option selection.
            </summary>
            <typeparam name="T">Type of the objects in the array.</typeparam>
            <param name="options">Array of options to be selected from. Must have a length of at least 1.</param>
            <param name="message">Optional message to display to the user.</param>
            <param name="displayInput">Wether or not the user's selected option will be displayed on the console.</param>
            <param name="output">Alternitive output stream.</param>
            <param name="keyPressEvent">Event raised when an option is selected</param>
            <returns>Selected option.</returns>
        </member>
        <member name="M:QuasarCode.Library.IO.Text.Console.Option(System.Object[],System.EventHandler{System.String}@,System.IO.TextWriter@,System.String,System.Boolean)">
            <summary>
            Allows the user to select an item from an array of options. Returns the option's index. Uses a custom event for presenting characters for option selection.
            </summary>
            <param name="options">Array of options to be selected from. Must have a length of at least 1.</param>
            <param name="message">Optional message to display to the user.</param>
            <param name="displayInput">Wether or not the user's selected option will be displayed on the console.</param>
            <param name="output">Alternitive output stream.</param>
            <param name="keyPressEvent">Event raised when an option is selected</param>
            <returns>Index of selected option.</returns>
        </member>
        <member name="M:QuasarCode.Library.IO.Text.Console.ReadKey(System.EventHandler{System.String}@)">
            <summary>
            Emulates the System.Console.ReadKey method but takes an event that provides characters returns a char.
            </summary>
            <param name="keyPressEvent">Event that provides characters</param>
            <returns></returns>
        </member>
        <member name="T:QuasarCode.Library.Maths.Coordinates.Coordinate`1">
>>>>>>> e2f900a3
            <summary>
            Multiple base units with powers multiplied together to form a compound unit
            </summary>
        </member>
        <member name="P:QuasarCode.Library.Maths.CompoundUnit.Values">
            <summary>
            The base units and their powers
            </summary>
        </member>
        <member name="M:QuasarCode.Library.Maths.CompoundUnit.#ctor(QuasarCode.Library.Maths.IGeneralUnit[])">
            <summary>
            Creates a new compound unit from an array of other units
            </summary>
            <param name="units">The compound units to combine</param>
        </member>
        <member name="M:QuasarCode.Library.Maths.CompoundUnit.#ctor(System.Tuple{QuasarCode.Library.Maths.Units,System.Int32}[])">
            <summary>
            Creates a new compound unit from an array of tuples containing units and their corisponding powers
            </summary>
            <param name="units">Array of units and their powers as Tuples</param>
        </member>
        <member name="M:QuasarCode.Library.Maths.CompoundUnit.#ctor(QuasarCode.Library.Maths.UnitPowerPair[])">
            <summary>
            Creates a new compound unit from an array of UnitPowerPairs
            </summary>
            <param name="units">Array of units and their powers as UnitPowerPairs</param>
        </member>
        <member name="M:QuasarCode.Library.Maths.CompoundUnit.GetUnitPairs">
            <summary>
            Allows compatibility between ordenary and compound unit types by providing common access to their data
            </summary>
            <returns>An array of UnitPowerPairs representing all units in the object</returns>
        </member>
        <member name="M:QuasarCode.Library.Maths.CompoundUnit.ToString">
            <summary>
            Provides a string representation of the unit
            </summary>
            <returns>The unit as a string</returns>
        </member>
        <member name="M:QuasarCode.Library.Maths.CompoundUnit.SimplifyUnits(QuasarCode.Library.Maths.UnitPowerPair[])">
            <summary>
            Simplifies an array of UnitPowerPairs so it contains only one instance of each unit
            </summary>
            <param name="units">The array of pairs to simplify</param>
            <returns>A simplified array of UnitPowerPairs</returns>
        </member>
        <member name="M:QuasarCode.Library.Maths.CompoundUnit.Equals(System.Object)">
            <summary>
            
            </summary>
            <param name="o"></param>
            <returns></returns>
        </member>
        <member name="M:QuasarCode.Library.Maths.CompoundUnit.GetHashCode">
            <summary>
            
            </summary>
            <returns></returns>
        </member>
        <member name="M:QuasarCode.Library.Maths.CompoundUnit.op_Equality(QuasarCode.Library.Maths.CompoundUnit,QuasarCode.Library.Maths.CompoundUnit)">
            <summary>
            
            </summary>
            <param name="a"></param>
            <param name="b"></param>
            <returns></returns>
        </member>
        <member name="M:QuasarCode.Library.Maths.CompoundUnit.op_Inequality(QuasarCode.Library.Maths.CompoundUnit,QuasarCode.Library.Maths.CompoundUnit)">
            <summary>
            
            </summary>
            <param name="a"></param>
            <param name="b"></param>
            <returns></returns>
        </member>
        <member name="M:QuasarCode.Library.Maths.CompoundUnit.Pow(System.Int32)">
            <summary>
            Raises a unit to a power
            </summary>
            <param name="p">The power</param>
            <returns>A new IGeneralUnit instance</returns>
        </member>
        <member name="T:QuasarCode.Library.Maths.Coordinates.ICoordinate`1">
            <summary>
            
            </summary>
        </member>
        <member name="T:QuasarCode.Library.Maths.Coordinates.Systems._1D.Line">
            <summary>
            One dimentional coordinate system
            </summary>
        </member>
        <member name="T:QuasarCode.Library.Maths.ICompoundUnit">
            <summary>
            Multiple base units with powers multiplied together to form a compound unit
            </summary>
        </member>
        <member name="P:QuasarCode.Library.Maths.ICompoundUnit.Values">
            <summary>
            The base units and their powers
            </summary>
        </member>
        <member name="T:QuasarCode.Library.Maths.IGeneralUnit">
            <summary>
            Blank interface to provide a link between ordenary and compound unit types
            </summary>
        </member>
        <member name="M:QuasarCode.Library.Maths.IGeneralUnit.GetUnitPairs">
            <summary>
            Allows compatibility between ordenary and compound unit types by providing common access to their data
            </summary>
            <returns>An array of UnitPowerPairs representing all units in the object</returns>
        </member>
        <member name="M:QuasarCode.Library.Maths.IGeneralUnit.ToString">
            <summary>
            Provides a string representation of the unit
            </summary>
            <returns>The unit as a string</returns>
        </member>
        <member name="M:QuasarCode.Library.Maths.IGeneralUnit.Pow(System.Int32)">
            <summary>
            Raises a unit to a power
            </summary>
            <param name="p">The power</param>
            <returns>A new IGeneralUnit instance</returns>
        </member>
        <member name="T:QuasarCode.Library.Maths.IStandardValue">
            <summary>
            A value in standard form associated with a unit
            </summary>
        </member>
        <member name="P:QuasarCode.Library.Maths.IStandardValue.StandardPower">
            <summary>
            The standard form power
            </summary>
        </member>
        <member name="M:QuasarCode.Library.Maths.IStandardValue.ToString">
            <summary>
            Provides a string representation of the value with its unit
            </summary>
            <returns>The value as a string</returns>
        </member>
        <member name="M:QuasarCode.Library.Maths.IStandardValue.Pow(System.Int32)">
            <summary>
            Raises a standard value to a power
            </summary>
            <param name="p">The power</param>
            <returns>A new standard value</returns>
        </member>
        <member name="M:QuasarCode.Library.Maths.IStandardValue.Round(System.Int32)">
            <summary>
            Rounds the value to the provided number of decimal places provided
            </summary>
            <param name="digits">The number of decimal places to round to.</param>
            <returns>A new IStandardValue instance with the rounded value</returns>
        </member>
        <member name="T:QuasarCode.Library.Maths.IUnit">
            <summary>
            A single base unit with an optional power
            </summary>
        </member>
        <member name="P:QuasarCode.Library.Maths.IUnit.Value">
            <summary>
            The base unit
            </summary>
        </member>
        <member name="P:QuasarCode.Library.Maths.IUnit.Power">
            <summary>
            The power on the unit
            </summary>
        </member>
        <member name="T:QuasarCode.Library.Maths.IValue">
            <summary>
            A value associated with a unit
            </summary>
        </member>
        <member name="P:QuasarCode.Library.Maths.IValue.Unit">
            <summary>
            The unit
            </summary>
        </member>
        <member name="P:QuasarCode.Library.Maths.IValue.Magnitude">
            <summary>
            The size of the value
            </summary>
        </member>
        <member name="M:QuasarCode.Library.Maths.IValue.GetMagnitude">
            <summary>
            Returns the value's actual magnitude. This should be overrided in child classes to provide the magnitude as a single value for arithmatic operations
            </summary>
            <returns>The magnitude of the value</returns>
        </member>
        <member name="M:QuasarCode.Library.Maths.IValue.As(QuasarCode.Library.Maths.Units)">
            <summary>
            Converts the value to one with an equivilant unit
            </summary>
            <param name="unit">The new value's units</param>
            <returns>The corisponding IValue object</returns>
        </member>
        <member name="M:QuasarCode.Library.Maths.IValue.As(QuasarCode.Library.Maths.IGeneralUnit)">
            <summary>
            Converts the value to one with an equivilant unit
            </summary>
            <param name="unit">The new value's units</param>
            <returns>The corisponding IValue object</returns>
        </member>
        <member name="M:QuasarCode.Library.Maths.IValue.Pow(System.Int32)">
            <summary>
            Raises a value to a power
            </summary>
            <param name="p">The power</param>
            <returns>A new value</returns>
        </member>
        <member name="M:QuasarCode.Library.Maths.IValue.Round(System.Int32)">
            <summary>
            Rounds the value to the provided number of decimal places provided
            </summary>
            <param name="digits">The number of decimal places to round to.</param>
            <returns>A new IValue instance with the rounded value</returns>
        </member>
        <member name="T:QuasarCode.Library.Maths.StandardValue">
            <summary>
            A value in standard form associated with a unit
            </summary>
        </member>
        <member name="P:QuasarCode.Library.Maths.StandardValue.StandardPower">
            <summary>
            The standard form power
            </summary>
        </member>
        <member name="M:QuasarCode.Library.Maths.StandardValue.#ctor(System.Double,QuasarCode.Library.Maths.IGeneralUnit,System.Int32)">
            <summary>
            Creates a new value, altering the provided value and power (if nessessary) to express the value in standard form
            </summary>
            <param name="size">The size of the value</param>
            <param name="standardPower">The standard form power (for the provided value).</param>
            <param name="unit">The unit</param>
        </member>
        <member name="M:QuasarCode.Library.Maths.StandardValue.#ctor(System.Double,QuasarCode.Library.Maths.Units,System.Int32,System.Int32)">
            <summary>
            Creates a new value, altering the provided value and power (if nessessary) to express the value in standard form
            </summary>
            <param name="size">The size of the value</param>
            <param name="standardPower">The standard form power (for the provided value)</param>
            <param name="unit">The unit</param>
            <param name="unitPower">The unit's power</param>
        </member>
        <member name="M:QuasarCode.Library.Maths.StandardValue.NormaliseValue">
            <summary>
            Alter the Magnitude and Power so that the value is in standard form
            </summary>
        </member>
        <member name="M:QuasarCode.Library.Maths.StandardValue.GetMagnitude">
            <summary>
            Returns the value's actual magnitude. This should be overrided in child classes to provide the magnitude as a single value for arithmatic operations
            </summary>
            <returns>The magnitude of the value</returns>
        </member>
        <member name="M:QuasarCode.Library.Maths.StandardValue.Pow(System.Int32)">
            <summary>
            Raises a standard value to a power
            </summary>
            <param name="p">The power</param>
            <returns>A new standard value</returns>
        </member>
        <member name="M:QuasarCode.Library.Maths.StandardValue.Round(System.Int32)">
            <summary>
            Rounds the value to the provided number of decimal places provided. Uses Math.Round()
            </summary>
            <param name="digits">The number of decimal places to round to.</param>
            <returns>A new StandardValue object with the rounded value</returns>
        </member>
        <member name="M:QuasarCode.Library.Maths.StandardValue.ToString">
            <summary>
            Provides a string representation of the value with its unit
            </summary>
            <returns>The value as a string</returns>
        </member>
        <member name="M:QuasarCode.Library.Maths.StandardValue.ToValue">
            <summary>
            Converts to a Value object without standard form
            </summary>
            <returns>A new Value object</returns>
        </member>
        <member name="M:QuasarCode.Library.Maths.StandardValue.op_ExclusiveOr(QuasarCode.Library.Maths.StandardValue,System.Int32)">
            <summary>
            Raise the standard value to an integer power
            </summary>
            <param name="a">The standard value</param>
            <param name="b">Integer power</param>
            <returns></returns>
        </member>
        <member name="T:QuasarCode.Library.Maths.Unit">
            <summary>
            A single base unit with an optional power
            </summary>
        </member>
        <member name="P:QuasarCode.Library.Maths.Unit.Value">
            <summary>
            The base unit
            </summary>
        </member>
        <member name="P:QuasarCode.Library.Maths.Unit.Power">
            <summary>
            The power on the unit
            </summary>
        </member>
        <member name="M:QuasarCode.Library.Maths.Unit.#ctor(QuasarCode.Library.Maths.Units,System.Int32)">
            <summary>
            Creates a new base unit with an optional power
            </summary>
            <param name="value">The base unit</param>
            <param name="power">The power on the unit. Deafult is 1</param>
        </member>
        <member name="M:QuasarCode.Library.Maths.Unit.GetUnitPairs">
            <summary>
            Allows compatibility between ordenary and compound unit types by providing common access to their data
            </summary>
            <returns>An array of UnitPowerPairs representing all units in the object</returns>
        </member>
        <member name="M:QuasarCode.Library.Maths.Unit.ToString">
            <summary>
            Provides a string representation of the unit
            </summary>
            <returns>The unit as a string</returns>
        </member>
        <member name="M:QuasarCode.Library.Maths.Unit.Equals(System.Object)">
            <summary>
            
            </summary>
            <param name="o"></param>
            <returns></returns>
        </member>
        <member name="M:QuasarCode.Library.Maths.Unit.GetHashCode">
            <summary>
            
            </summary>
            <returns></returns>
        </member>
        <member name="M:QuasarCode.Library.Maths.Unit.op_Equality(QuasarCode.Library.Maths.Unit,QuasarCode.Library.Maths.Unit)">
            <summary>
            
            </summary>
            <param name="a"></param>
            <param name="b"></param>
            <returns></returns>
        </member>
        <member name="M:QuasarCode.Library.Maths.Unit.op_Inequality(QuasarCode.Library.Maths.Unit,QuasarCode.Library.Maths.Unit)">
            <summary>
            
            </summary>
            <param name="a"></param>
            <param name="b"></param>
            <returns></returns>
        </member>
        <member name="M:QuasarCode.Library.Maths.Unit.op_Implicit(QuasarCode.Library.Maths.Units)~QuasarCode.Library.Maths.Unit">
            <summary>
            Converts a single unit from the Units enum to a Unit object with a power of 1
            </summary>
            <param name="o"></param>
        </member>
        <member name="M:QuasarCode.Library.Maths.Unit.Pow(System.Int32)">
            <summary>
            Raises a unit to a power
            </summary>
            <param name="p">The power</param>
            <returns>A new IGeneralUnit instance</returns>
        </member>
        <member name="T:QuasarCode.Library.Maths.UnitPowerPair">
            <summary>
            A unit paired with a power
            </summary>
        </member>
        <member name="F:QuasarCode.Library.Maths.UnitPowerPair.Unit">
            <summary>
            The unit
            </summary>
        </member>
        <member name="F:QuasarCode.Library.Maths.UnitPowerPair.Power">
            <summary>
            The power
            </summary>
        </member>
        <member name="T:QuasarCode.Library.Maths.Units">
            <summary>
            An enumeration of units relating to physical quantities
            </summary>
        </member>
        <member name="F:QuasarCode.Library.Maths.Units.NoUnit">
            <summary>
            Lack of units
            </summary>
        </member>
        <member name="F:QuasarCode.Library.Maths.Units.Degrees">
            <summary>
            Unit of angle
            </summary>
        </member>
        <member name="F:QuasarCode.Library.Maths.Units.Radians">
            <summary>
            Unit of angle
            </summary>
        </member>
        <member name="F:QuasarCode.Library.Maths.Units.km">
            <summary>
            Unit of length (SI)
            </summary>
        </member>
        <member name="F:QuasarCode.Library.Maths.Units.m">
            <summary>
            Unit of length (SI base)
            </summary>
        </member>
        <member name="F:QuasarCode.Library.Maths.Units.cm">
            <summary>
            Unit of length (SI)
            </summary>
        </member>
        <member name="F:QuasarCode.Library.Maths.Units.mm">
            <summary>
            Unit of length (SI)
            </summary>
        </member>
        <member name="F:QuasarCode.Library.Maths.Units.micro_m">
            <summary>
            Unit of length (SI)
            </summary>
        </member>
        <member name="F:QuasarCode.Library.Maths.Units.nm">
            <summary>
            Unit of length (SI)
            </summary>
        </member>
        <member name="F:QuasarCode.Library.Maths.Units.Kg">
            <summary>
            Unit of mass (SI base)
            </summary>
        </member>
        <member name="F:QuasarCode.Library.Maths.Units.g">
            <summary>
            Unit of mass (SI)
            </summary>
        </member>
        <member name="F:QuasarCode.Library.Maths.Units.mg">
            <summary>
            Unit of mass (SI)
            </summary>
        </member>
        <member name="F:QuasarCode.Library.Maths.Units.lb">
            <summary>
            Unit of mass (Imperial base)
            </summary>
        </member>
        <member name="F:QuasarCode.Library.Maths.Units.oz">
            <summary>
            Unit of mass (Imperial)
            </summary>
        </member>
        <member name="F:QuasarCode.Library.Maths.Units.h">
            <summary>
            Unit of time (SI)
            </summary>
        </member>
        <member name="F:QuasarCode.Library.Maths.Units.min">
            <summary>
            Unit of time (SI)
            </summary>
        </member>
        <member name="F:QuasarCode.Library.Maths.Units.s">
            <summary>
            Unit of time (SI base)
            </summary>
        </member>
        <member name="F:QuasarCode.Library.Maths.Units.ms">
            <summary>
            Unit of time (SI)
            </summary>
        </member>
        <member name="T:QuasarCode.Library.Maths.UnitsMethods">
            <summary>
            Extends the Units enum
            </summary>
        </member>
        <member name="M:QuasarCode.Library.Maths.UnitsMethods.Pow(QuasarCode.Library.Maths.Units,System.Int32)">
            <summary>
            Creates a Unit object with a single unit raised to a power
            </summary>
            <param name="unit">The unit</param>
            <param name="power">The power to raise the unit to</param>
            <returns></returns>
        </member>
        <member name="M:QuasarCode.Library.Maths.UnitsMethods.AsString(QuasarCode.Library.Maths.Units)">
            <summary>
            Gets the string representation of the unit
            </summary>
            <param name="unit">The unit</param>
            <returns>String</returns>
        </member>
        <member name="M:QuasarCode.Library.Maths.UnitsMethods.GetBaseMultyplier(QuasarCode.Library.Maths.Units)">
            <summary>
            Retrives the multiplier used to convert 1 of the relivent system's base unit into the desiered unit. Use 1/return value to go the other way
            </summary>
            <param name="unit">The desiered unit</param>
            <returns>Multiplier to convert the base unit into the desiered one</returns>
        </member>
        <member name="M:QuasarCode.Library.Maths.UnitsMethods.GetQuantity(QuasarCode.Library.Maths.Units)">
            <summary>
            Retrives the physical Quantity the provided unit is associated with
            </summary>
            <param name="unit">The unit</param>
            <returns>An option from the Quantities enum</returns>
        </member>
        <member name="M:QuasarCode.Library.Maths.UnitsMethods.GetSystem(QuasarCode.Library.Maths.Units)">
            <summary>
            Retrives the unit System the provided unit is associated with
            </summary>
            <param name="unit">The unit</param>
            <returns>An option from the UnitSystems enum</returns>
        </member>
        <member name="M:QuasarCode.Library.Maths.UnitsMethods.GetUnitConversion(QuasarCode.Library.Maths.Units,QuasarCode.Library.Maths.Units)">
            <summary>
            Calculates the conversion multiplier needed to convert between two Units
            </summary>
            <param name="currentUnit">The starting unit</param>
            <param name="newUnit">The target unit</param>
            <returns>Multyplier as a double</returns>
        </member>
        <member name="M:QuasarCode.Library.Maths.UnitsMethods.GetUnitConversion(QuasarCode.Library.Maths.IGeneralUnit,QuasarCode.Library.Maths.IGeneralUnit)">
            <summary>
            Gets the conversion multiplier applied to the current value needed to associate the value with a different unit
            </summary>
            <param name="currentUnit">The current units</param>
            <param name="newUnit">The units to convert to</param>
            <returns>A multiplier as a double. current * multiplier = new</returns>
        </member>
        <member name="T:QuasarCode.Library.Maths.Quantities">
            <summary>
            Physical quantitys that have units
            </summary>
        </member>
        <member name="F:QuasarCode.Library.Maths.Quantities.None">
            <summary>No assigned quantity</summary>
        </member>
        <member name="F:QuasarCode.Library.Maths.Quantities.Angle">
            <summary></summary>
        </member>
        <member name="F:QuasarCode.Library.Maths.Quantities.Distance">
            <summary></summary>
        </member>
        <member name="F:QuasarCode.Library.Maths.Quantities.Mass">
            <summary></summary>
        </member>
        <member name="F:QuasarCode.Library.Maths.Quantities.Time">
            <summary></summary>
        </member>
        <member name="T:QuasarCode.Library.Maths.QuantitiesMethods">
            <summary>
            Extends the Quantities enum
            </summary>
        </member>
        <member name="F:QuasarCode.Library.Maths.QuantitiesMethods.conversions">
            <summary>
            Array of relitive size between base quantities in a given system. The system is at the index of its enum integer value
            </summary>
        </member>
        <member name="M:QuasarCode.Library.Maths.QuantitiesMethods.GetSystemBaseUnit(QuasarCode.Library.Maths.Quantities,QuasarCode.Library.Maths.UnitSystems)">
            <summary>
            Gets the base unit for a quantity in a system
            </summary>
            <param name="quantity">The quantity</param>
            /// <param name="system">The unisystemt</param>
            <returns>The quantity's base unit in the system</returns>
        </member>
        <member name="M:QuasarCode.Library.Maths.QuantitiesMethods.GetSystemConversions(QuasarCode.Library.Maths.Quantities)">
            <summary>
            Gets a dictionary of relitive values for the base quantities in a unit system. The SI unit normaly takes a value of 1
            </summary>
            <param name="currentQuantity"></param>
            <returns></returns>
        </member>
        <member name="T:QuasarCode.Library.Maths.UnitSystems">
            <summary>
            The systems of mesurement with avalable units
            </summary>
        </member>
        <member name="F:QuasarCode.Library.Maths.UnitSystems.None">
            <summary>No present system</summary>
        </member>
        <member name="F:QuasarCode.Library.Maths.UnitSystems.SI">
            <summary>SI or Metric</summary>
        </member>
        <member name="F:QuasarCode.Library.Maths.UnitSystems.Imperial">
            <summary></summary>
        </member>
        <member name="F:QuasarCode.Library.Maths.UnitSystems.Degrees">
            <summary></summary>
        </member>
        <member name="F:QuasarCode.Library.Maths.UnitSystems.Radians">
            <summary></summary>
        </member>
        <member name="F:QuasarCode.Library.Maths.UnitSystems.Time">
            <summary></summary>
        </member>
        <member name="T:QuasarCode.Library.Maths.Value">
            <summary>
            A value associated with a unit
            </summary>
        </member>
        <member name="P:QuasarCode.Library.Maths.Value.Unit">
            <summary>
            The unit
            </summary>
        </member>
        <member name="P:QuasarCode.Library.Maths.Value.Magnitude">
            <summary>
            The size of the value
            </summary>
        </member>
        <member name="M:QuasarCode.Library.Maths.Value.#ctor(System.Double,QuasarCode.Library.Maths.IGeneralUnit)">
            <summary>
            Creates a new Value object
            </summary>
            <param name="size">The size of the value</param>
            <param name="unit">The unit</param>
        </member>
        <member name="M:QuasarCode.Library.Maths.Value.#ctor(System.Double,QuasarCode.Library.Maths.Units,System.Int32)">
            <summary>
            Creates a new Value object
            </summary>
            <param name="size">The size of the value</param>
            <param name="unit">The unit</param>
            <param name="power">The unit's power</param>
        </member>
        <member name="M:QuasarCode.Library.Maths.Value.GetMagnitude">
            <summary>
            Returns the value's actual magnitude. This should be overrided in child classes to provide the magnitude as a single value for arithmatic operations
            </summary>
            <returns>The magnitude of the value</returns>
        </member>
        <member name="M:QuasarCode.Library.Maths.Value.As(QuasarCode.Library.Maths.Units)">
            <summary>
            Converts the value to one with an equivilant unit
            </summary>
            <param name="unit">The new value's units</param>
            <returns>The corisponding IValue object</returns>
        </member>
        <member name="M:QuasarCode.Library.Maths.Value.As(QuasarCode.Library.Maths.IGeneralUnit)">
            <summary>
            Converts the value to one with an equivilant unit
            </summary>
            <param name="unit">The new value's units</param>
            <returns>The corisponding IValue object</returns>
        </member>
        <member name="M:QuasarCode.Library.Maths.Value.Pow(System.Int32)">
            <summary>
            Raises a value to a power
            </summary>
            <param name="p">The power</param>
            <returns>A new value</returns>
        </member>
        <member name="M:QuasarCode.Library.Maths.Value.Round(System.Int32)">
            <summary>
            Rounds the value to the provided number of decimal places provided. Uses Math.Round()
            </summary>
            <param name="digits">The number of decimal places to round to.</param>
            <returns>A new Value object with the rounded value</returns>
        </member>
        <member name="M:QuasarCode.Library.Maths.Value.ToString">
            <summary>
            Provides a string representation of the value with its unit
            </summary>
            <returns>The value as a string</returns>
        </member>
        <member name="M:QuasarCode.Library.Maths.Value.ToStandardValue">
            <summary>
            Converts to a StandardValue object with standard form
            </summary>
            <returns>A new StandardValue object</returns>
        </member>
        <member name="M:QuasarCode.Library.Maths.Value.op_Addition(QuasarCode.Library.Maths.Value,QuasarCode.Library.Maths.Value)">
            <summary>
            Adds two Value objects together provided their units are equivilant
            </summary>
            <param name="a">object 1</param>
            <param name="b">object 2</param>
            <returns>A new Value object using the unit specified by a</returns>
        </member>
        <member name="M:QuasarCode.Library.Maths.Value.op_Subtraction(QuasarCode.Library.Maths.Value,QuasarCode.Library.Maths.Value)">
            <summary>
            Subtracts one Value object from annother provided their units are equivilant
            </summary>
            <param name="a">object 1</param>
            <param name="b">object 2</param>
            <returns>A new Value object using the unit specified by a</returns>
        </member>
        <member name="M:QuasarCode.Library.Maths.Value.op_Multiply(QuasarCode.Library.Maths.Value,QuasarCode.Library.Maths.Value)">
            <summary>
            Multiplies two Value objects
            </summary>
            <param name="a">object 1</param>
            <param name="b">object 2</param>
            <returns>A new value object with a new unit</returns>
        </member>
        <member name="M:QuasarCode.Library.Maths.Value.op_Division(QuasarCode.Library.Maths.Value,QuasarCode.Library.Maths.Value)">
            <summary>
            Divides one Value object by another
            </summary>
            <param name="a">object 1</param>
            <param name="b">object 2</param>
            <returns>A new value object with a new unit</returns>
        </member>
        <member name="M:QuasarCode.Library.Maths.Value.Equals(System.Object)">
            <summary>
            
            </summary>
            <param name="o"></param>
            <returns></returns>
        </member>
        <member name="M:QuasarCode.Library.Maths.Value.GetHashCode">
            <summary>
            
            </summary>
            <returns></returns>
        </member>
        <member name="M:QuasarCode.Library.Maths.Value.op_Equality(QuasarCode.Library.Maths.Value,QuasarCode.Library.Maths.Value)">
            <summary>
            
            </summary>
            <param name="a"></param>
            <param name="b"></param>
            <returns></returns>
        </member>
        <member name="M:QuasarCode.Library.Maths.Value.op_Inequality(QuasarCode.Library.Maths.Value,QuasarCode.Library.Maths.Value)">
            <summary>
            
            </summary>
            <param name="a"></param>
            <param name="b"></param>
            <returns></returns>
        </member>
        <member name="M:QuasarCode.Library.Maths.Value.op_ExclusiveOr(QuasarCode.Library.Maths.Value,System.Int32)">
            <summary>
            Raise the value to an integer power
            </summary>
            <param name="a">The value</param>
            <param name="b">Integer power</param>
            <returns></returns>
        </member>
        <member name="T:QuasarCode.Library.Symbolic.Constant">
            <summary>
            Object representing a symbol with a constant value
            </summary>
        </member>
        <member name="F:QuasarCode.Library.Symbolic.Constant.PI">
            <summary>
            The constant pi
            </summary>
        </member>
        <member name="F:QuasarCode.Library.Symbolic.Constant.E">
            <summary>
            Euler's number "e"
            </summary>
        </member>
        <member name="F:QuasarCode.Library.Symbolic.Constant.PHI">
            <summary>
            The golden ratio
            </summary>
        </member>
        <member name="M:QuasarCode.Library.Symbolic.Constant.#ctor(System.Decimal)">
            <summary>
            Creates a new constant with no symbol from a number
            </summary>
            <param name="initialValue">The constant's value</param>
        </member>
        <member name="M:QuasarCode.Library.Symbolic.Constant.#ctor(System.String,System.Decimal)">
            <summary>
            Creates a new constant with a symbol and number
            </summary>
            <param name="symbol">The algebraic letter or symbol to associate with the value</param>
            <param name="initialValue">The constant's value</param>
        </member>
        <member name="M:QuasarCode.Library.Symbolic.Constant.GetComponentString(System.Int32)">
            <summary>
            Gets a string containing the constant's symbol or its value if it has no symbol
            </summary>
            <param name="expantionDepth">The number of symbol layers to expand before just quoting symbols</param>
            <returns></returns>
        </member>
        <member name="M:QuasarCode.Library.Symbolic.Constant.Evaluate">
            <summary>
            Provides the constant's value
            </summary>
            <returns></returns>
        </member>
        <member name="T:QuasarCode.Library.Symbolic.Symbol">
            <summary>
            Basis for symbolic objects
            </summary>
        </member>
        <member name="P:QuasarCode.Library.Symbolic.Symbol.symbol">
            <summary>
            The mathmatical symbol for the value
            </summary>
        </member>
        <member name="P:QuasarCode.Library.Symbolic.Symbol.Value">
            <summary>
            The value associated with the symbol
            </summary>
        </member>
        <member name="F:QuasarCode.Library.Symbolic.Symbol.Operators">
            <summary>
            Array of all valid operators as strings
            </summary>
        </member>
        <member name="M:QuasarCode.Library.Symbolic.Symbol.GetComponentString(System.Int32)">
            <summary>
            Gets a string containing the components that produce the value
            </summary>
            <param name="expantionDepth">The number of symbol layers to expand before just quoting symbols</param>
            <returns></returns>
        </member>
        <member name="M:QuasarCode.Library.Symbolic.Symbol.Evaluate">
            <summary>
            Attempts to evaluate the expression to provide a value
            </summary>
            <returns></returns>
        </member>
        <member name="T:QuasarCode.Library.Symbolic.Variable">
            <summary>
            Object representing a symbol with an equivalant expression which can be evaluated or displayed
            </summary>
        </member>
        <member name="F:QuasarCode.Library.Symbolic.Variable.operations">
            <summary>
            A list of symbolic operators and operands to be evaluated in order
            </summary>
        </member>
        <member name="P:QuasarCode.Library.Symbolic.Variable.Initialised">
            <summary>
            Boolean swich indicating whether or not the variable has been asigned an expression to evaluate
            </summary>
        </member>
        <member name="P:QuasarCode.Library.Symbolic.Variable.Value">
            <summary>
            The value associated with the symbol. This attempts to evaluate the variable's expression or overites it with a constant
            </summary>
        </member>
        <member name="M:QuasarCode.Library.Symbolic.Variable.SetValue(QuasarCode.Library.Symbolic.Symbol)">
            <summary>
            Assignes the variable an expression taken from the provided symbol. Overites any current expression
            </summary>
            <param name="value">The variable or constant to set the variable's expression to</param>
        </member>
        <member name="M:QuasarCode.Library.Symbolic.Variable.#ctor(System.String)">
            <summary>
            Creates an un-initialised variable with a symbol
            </summary>
            <param name="symbol"></param>
        </member>
        <member name="M:QuasarCode.Library.Symbolic.Variable.#ctor(System.String,System.Decimal)">
            <summary>
            Creates a variable and asigns it an initial value
            </summary>
            <param name="symbol"></param>
            <param name="initialValue"></param>
        </member>
        <member name="M:QuasarCode.Library.Symbolic.Variable.#ctor(System.String,QuasarCode.Library.Symbolic.Symbol)">
            <summary>
            Creates a variable and asigns it an initial value
            </summary>
            <param name="symbol"></param>
            <param name="initialValue"></param>
        </member>
        <member name="M:QuasarCode.Library.Symbolic.Variable.Initialise(System.Decimal)">
            <summary>
            Initialises an un-initialised variable with a starting value
            </summary>
            <param name="initialValue"></param>
            <returns></returns>
        </member>
        <member name="M:QuasarCode.Library.Symbolic.Variable.Initialise(QuasarCode.Library.Symbolic.Symbol)">
            <summary>
            Initialises an un-initialised variable with a starting expression
            </summary>
            <param name="initialValue"></param>
            <returns></returns>
        </member>
        <member name="M:QuasarCode.Library.Symbolic.Variable.Evaluate">
            <summary>
            Attempts to evaluate the expression to provide a value
            </summary>
            <returns></returns>
        </member>
        <member name="M:QuasarCode.Library.Symbolic.Variable.GetComponentString(System.Int32)">
            <summary>
            Gets a string containing the components that produce the value
            </summary>
            <param name="expantionDepth">The number of symbol layers to expand before just quoting symbols</param>
            <returns></returns>
        </member>
        <member name="M:QuasarCode.Library.Symbolic.Variable.GetEquasion(System.Int32)">
            <summary>
            Constructs an algebraic equasion as a string representing the variable and its expression
            </summary>
            <param name="expantionDepth">The number of symbol layers to expand before just quoting symbols</param>
            <returns></returns>
        </member>
        <member name="M:QuasarCode.Library.Symbolic.Variable.GetOperations(QuasarCode.Library.Symbolic.Symbol)">
            <summary>
            Returns the contence of a symbol in the format of a variable's operations list
            </summary>
            <param name="s"></param>
            <returns></returns>
        </member>
        <member name="M:QuasarCode.Library.Symbolic.Variable.op_Addition(QuasarCode.Library.Symbolic.Variable,QuasarCode.Library.Symbolic.Variable)">
            <summary>
            Adds two variables
            </summary>
            <param name="a"></param>
            <param name="b"></param>
            <returns></returns>
        </member>
        <member name="M:QuasarCode.Library.Symbolic.Variable.op_Addition(QuasarCode.Library.Symbolic.Variable,QuasarCode.Library.Symbolic.Symbol)">
            <summary>
            Ads a variable and a symbol
            </summary>
            <param name="a"></param>
            <param name="b"></param>
            <returns></returns>
        </member>
        <member name="M:QuasarCode.Library.Symbolic.Variable.op_Addition(QuasarCode.Library.Symbolic.Symbol,QuasarCode.Library.Symbolic.Variable)">
            <summary>
            Adds a symbol and a variable
            </summary>
            <param name="a"></param>
            <param name="b"></param>
            <returns></returns>
        </member>
        <member name="M:QuasarCode.Library.Symbolic.Variable.op_Addition(QuasarCode.Library.Symbolic.Variable,System.Decimal)">
            <summary>
            Adds a variable and a constant produced from a number
            </summary>
            <param name="a"></param>
            <param name="b"></param>
            <returns></returns>
        </member>
        <member name="M:QuasarCode.Library.Symbolic.Variable.op_Addition(System.Decimal,QuasarCode.Library.Symbolic.Variable)">
            <summary>
            Adds a onstant produced from a number and a variable
            </summary>
            <param name="a"></param>
            <param name="b"></param>
            <returns></returns>
        </member>
        <member name="M:QuasarCode.Library.Symbolic.Variable.Add(QuasarCode.Library.Symbolic.Symbol)">
            <summary>
            Adds a symbol to the variable
            </summary>
            <param name="a"></param>
        </member>
        <member name="M:QuasarCode.Library.Symbolic.Variable.op_Subtraction(QuasarCode.Library.Symbolic.Variable,QuasarCode.Library.Symbolic.Variable)">
            <summary>
            Subtracts one variable from another
            </summary>
            <param name="a"></param>
            <param name="b"></param>
            <returns></returns>
        </member>
        <member name="M:QuasarCode.Library.Symbolic.Variable.op_Subtraction(QuasarCode.Library.Symbolic.Variable,QuasarCode.Library.Symbolic.Symbol)">
            <summary>
            Subtracts a symbol from a variable
            </summary>
            <param name="a"></param>
            <param name="b"></param>
            <returns></returns>
        </member>
        <member name="M:QuasarCode.Library.Symbolic.Variable.op_Subtraction(QuasarCode.Library.Symbolic.Symbol,QuasarCode.Library.Symbolic.Variable)">
            <summary>
            Subtracts a variable from a symbol
            </summary>
            <param name="a"></param>
            <param name="b"></param>
            <returns></returns>
        </member>
        <member name="M:QuasarCode.Library.Symbolic.Variable.op_Subtraction(QuasarCode.Library.Symbolic.Variable,System.Decimal)">
            <summary>
            Subtracts a constant produced from a number from a variable
            </summary>
            <param name="a"></param>
            <param name="b"></param>
            <returns></returns>
        </member>
        <member name="M:QuasarCode.Library.Symbolic.Variable.op_Subtraction(System.Decimal,QuasarCode.Library.Symbolic.Variable)">
            <summary>
            Subtracts a variable from a constant produced from a number
            </summary>
            <param name="a"></param>
            <param name="b"></param>
            <returns></returns>
        </member>
        <member name="M:QuasarCode.Library.Symbolic.Variable.Subtract(QuasarCode.Library.Symbolic.Symbol)">
            <summary>
            Subtracts a symbol from the variable
            </summary>
            <param name="a"></param>
        </member>
        <member name="M:QuasarCode.Library.Symbolic.Variable.op_Multiply(QuasarCode.Library.Symbolic.Variable,QuasarCode.Library.Symbolic.Variable)">
            <summary>
            Multiplies a variable by another
            </summary>
            <param name="a"></param>
            <param name="b"></param>
            <returns></returns>
        </member>
        <member name="M:QuasarCode.Library.Symbolic.Variable.op_Multiply(QuasarCode.Library.Symbolic.Variable,QuasarCode.Library.Symbolic.Symbol)">
            <summary>
            Multiplies a variable by a symbol
            </summary>
            <param name="a"></param>
            <param name="b"></param>
            <returns></returns>
        </member>
        <member name="M:QuasarCode.Library.Symbolic.Variable.op_Multiply(QuasarCode.Library.Symbolic.Symbol,QuasarCode.Library.Symbolic.Variable)">
            <summary>
            Multiplies a symbol by a variable
            </summary>
            <param name="a"></param>
            <param name="b"></param>
            <returns></returns>
        </member>
        <member name="M:QuasarCode.Library.Symbolic.Variable.op_Multiply(QuasarCode.Library.Symbolic.Variable,System.Decimal)">
            <summary>
            Multiplies a variable by a constant produced from a number
            </summary>
            <param name="a"></param>
            <param name="b"></param>
            <returns></returns>
        </member>
        <member name="M:QuasarCode.Library.Symbolic.Variable.op_Multiply(System.Decimal,QuasarCode.Library.Symbolic.Variable)">
            <summary>
            Multiplies a constant produced from a number by a variable
            </summary>
            <param name="a"></param>
            <param name="b"></param>
            <returns></returns>
        </member>
        <member name="M:QuasarCode.Library.Symbolic.Variable.Multyply(QuasarCode.Library.Symbolic.Symbol)">
            <summary>
            Multiplies the variable by a symbol
            </summary>
            <param name="a"></param>
        </member>
        <member name="M:QuasarCode.Library.Symbolic.Variable.op_Division(QuasarCode.Library.Symbolic.Variable,QuasarCode.Library.Symbolic.Variable)">
            <summary>
            Divides a variable by another
            </summary>
            <param name="a"></param>
            <param name="b"></param>
            <returns></returns>
        </member>
        <member name="M:QuasarCode.Library.Symbolic.Variable.op_Division(QuasarCode.Library.Symbolic.Variable,QuasarCode.Library.Symbolic.Symbol)">
            <summary>
            Divides a variable by a symbol
            </summary>
            <param name="a"></param>
            <param name="b"></param>
            <returns></returns>
        </member>
        <member name="M:QuasarCode.Library.Symbolic.Variable.op_Division(QuasarCode.Library.Symbolic.Symbol,QuasarCode.Library.Symbolic.Variable)">
            <summary>
            Divides a symbol by a variable
            </summary>
            <param name="a"></param>
            <param name="b"></param>
            <returns></returns>
        </member>
        <member name="M:QuasarCode.Library.Symbolic.Variable.op_Division(QuasarCode.Library.Symbolic.Variable,System.Decimal)">
            <summary>
            Divides a variable by a constant produced from a number
            </summary>
            <param name="a"></param>
            <param name="b"></param>
            <returns></returns>
        </member>
        <member name="M:QuasarCode.Library.Symbolic.Variable.op_Division(System.Decimal,QuasarCode.Library.Symbolic.Variable)">
            <summary>
            Divides a constant produced from a number by a variable
            </summary>
            <param name="a"></param>
            <param name="b"></param>
            <returns></returns>
        </member>
        <member name="M:QuasarCode.Library.Symbolic.Variable.Divide(QuasarCode.Library.Symbolic.Symbol)">
            <summary>
            Divides the variable by a symbol
            </summary>
            <param name="a"></param>
        </member>
        <member name="M:QuasarCode.Library.Symbolic.Variable.op_ExclusiveOr(QuasarCode.Library.Symbolic.Variable,QuasarCode.Library.Symbolic.Variable)">
            <summary>
            Raises one variable to the power of another
            </summary>
            <param name="a"></param>
            <param name="b"></param>
            <returns></returns>
        </member>
        <member name="M:QuasarCode.Library.Symbolic.Variable.op_ExclusiveOr(QuasarCode.Library.Symbolic.Variable,QuasarCode.Library.Symbolic.Symbol)">
            <summary>
            Raises a variable to the power of a symbol
            </summary>
            <param name="a"></param>
            <param name="b"></param>
            <returns></returns>
        </member>
        <member name="M:QuasarCode.Library.Symbolic.Variable.op_ExclusiveOr(QuasarCode.Library.Symbolic.Symbol,QuasarCode.Library.Symbolic.Variable)">
            <summary>
            Raises a symbol to the power of a variable
            </summary>
            <param name="a"></param>
            <param name="b"></param>
            <returns></returns>
        </member>
        <member name="M:QuasarCode.Library.Symbolic.Variable.op_ExclusiveOr(QuasarCode.Library.Symbolic.Variable,System.Decimal)">
            <summary>
            Raises a variable to the power of a constant produced from a number
            </summary>
            <param name="a"></param>
            <param name="b"></param>
            <returns></returns>
        </member>
        <member name="M:QuasarCode.Library.Symbolic.Variable.op_ExclusiveOr(System.Decimal,QuasarCode.Library.Symbolic.Variable)">
            <summary>
            Raises a constant produced from a number to the power of a variable
            </summary>
            <param name="a"></param>
            <param name="b"></param>
            <returns></returns>
        </member>
        <member name="M:QuasarCode.Library.Symbolic.Variable.Pow(QuasarCode.Library.Symbolic.Symbol)">
            <summary>
            Raises the variable to the power of a symbol
            </summary>
            <param name="a"></param>
        </member>
        <member name="M:QuasarCode.Library.Symbolic.Variable.sqrt(QuasarCode.Library.Symbolic.Variable)">
            <summary>
            Square roots a variable
            </summary>
            <param name="a"></param>
            <returns></returns>
        </member>
        <member name="M:QuasarCode.Library.Symbolic.Variable.sqrt(QuasarCode.Library.Symbolic.Symbol)">
            <summary>
            Square roots a symbol
            </summary>
            <param name="a"></param>
            <returns></returns>
        </member>
        <member name="M:QuasarCode.Library.Symbolic.Variable.sqrt(System.Decimal)">
            <summary>
            Square roots a constant produced from a number
            </summary>
            <param name="a"></param>
            <returns></returns>
        </member>
        <member name="M:QuasarCode.Library.Symbolic.Variable.sqrt">
            <summary>
            Square roots the variable
            </summary>
        </member>
        <member name="M:QuasarCode.Library.Symbolic.Variable.sin(QuasarCode.Library.Symbolic.Variable)">
            <summary>
            Applies the sin function to a variable
            </summary>
            <param name="a"></param>
            <returns></returns>
        </member>
        <member name="M:QuasarCode.Library.Symbolic.Variable.sin(QuasarCode.Library.Symbolic.Symbol)">
            <summary>
            Applies the sin function to a symbol
            </summary>
            <param name="a"></param>
            <returns></returns>
        </member>
        <member name="M:QuasarCode.Library.Symbolic.Variable.sin(System.Decimal)">
            <summary>
            Applies the sin function to a constant produced from a number
            </summary>
            <param name="a"></param>
            <returns></returns>
        </member>
        <member name="M:QuasarCode.Library.Symbolic.Variable.sin">
            <summary>
            Applies the sin function to the variable
            </summary>
        </member>
        <member name="M:QuasarCode.Library.Symbolic.Variable.cos(QuasarCode.Library.Symbolic.Variable)">
            <summary>
            Applies the cosine function to a variable
            </summary>
            <param name="a"></param>
            <returns></returns>
        </member>
        <member name="M:QuasarCode.Library.Symbolic.Variable.cos(QuasarCode.Library.Symbolic.Symbol)">
            <summary>
            Applies the cosin function to a symbol
            </summary>
            <param name="a"></param>
            <returns></returns>
        </member>
        <member name="M:QuasarCode.Library.Symbolic.Variable.cos(System.Decimal)">
            <summary>
            Applies the cosin function to a constant produced from a number
            </summary>
            <param name="a"></param>
            <returns></returns>
        </member>
        <member name="M:QuasarCode.Library.Symbolic.Variable.cos">
            <summary>
            Applies the cosin function to the variable
            </summary>
        </member>
        <member name="M:QuasarCode.Library.Symbolic.Variable.tan(QuasarCode.Library.Symbolic.Variable)">
            <summary>
            Applies the tangent function to a variable
            </summary>
            <param name="a"></param>
            <returns></returns>
        </member>
        <member name="M:QuasarCode.Library.Symbolic.Variable.tan(QuasarCode.Library.Symbolic.Symbol)">
            <summary>
            Applies the tangent function to a symbol
            </summary>
            <param name="a"></param>
            <returns></returns>
        </member>
        <member name="M:QuasarCode.Library.Symbolic.Variable.tan(System.Decimal)">
            <summary>
            Applies the tangent function to a constant produced from a number
            </summary>
            <param name="a"></param>
            <returns></returns>
        </member>
        <member name="M:QuasarCode.Library.Symbolic.Variable.tan">
            <summary>
            Applies the tangent function to the variable
            </summary>
        </member>
        <member name="M:QuasarCode.Library.Symbolic.Variable.abs(QuasarCode.Library.Symbolic.Variable)">
            <summary>
            Makes value of a variable positive
            </summary>
            <param name="a"></param>
            <returns></returns>
        </member>
        <member name="M:QuasarCode.Library.Symbolic.Variable.abs(QuasarCode.Library.Symbolic.Symbol)">
            <summary>
            Makes value of a symbol positive
            </summary>
            <param name="a"></param>
            <returns></returns>
        </member>
        <member name="M:QuasarCode.Library.Symbolic.Variable.abs(System.Decimal)">
            <summary>
            Makes value of a constant produced from a number positive
            </summary>
            <param name="a"></param>
            <returns></returns>
        </member>
        <member name="M:QuasarCode.Library.Symbolic.Variable.abs">
            <summary>
            Makes value of the variable positive
            </summary>
        </member>
        <member name="T:QuasarCode.Library.Tools.MultiItterator">
            <summary>
            Allows for itteration of multiple collections similtaniously.
            </summary>
        </member>
        <member name="F:QuasarCode.Library.Tools.MultiItterator.Items">
            <summary>
            The collections being itterated over.
            </summary>
        </member>
        <member name="P:QuasarCode.Library.Tools.MultiItterator.Count">
            <summary>
            The number of items in the contained collections.
            </summary>
        </member>
        <member name="M:QuasarCode.Library.Tools.MultiItterator.#ctor(System.Collections.Generic.ICollection{System.Object}[])">
            <summary>
            Creates a new instance of the MultiItterator class. Collections must have the same length.
            </summary>
            <param name="items">IColections of objects.</param>
        </member>
        <member name="P:QuasarCode.Library.Tools.MultiItterator.Item(System.Int32)">
            <summary>
            Returns the index and data at the specified index in the collections.
            </summary>
            <param name="index">Index of location.</param>
            <returns>A tuple containing the index of the location and an array of the data.</returns>
        </member>
        <member name="M:QuasarCode.Library.Tools.MultiItterator.GetEnumerator">
            <summary>
            Gets an object to enumerate over.
            </summary>
            <returns>The current object.</returns>
        </member>
        <member name="P:QuasarCode.Library.Tools.MultiItterator.Current">
            <summary>
            The data at the current point in the itteration.
            </summary>
        </member>
        <member name="M:QuasarCode.Library.Tools.MultiItterator.Dispose">
            <summary>
            Releses any resources and disposes.
            </summary>
        </member>
        <member name="M:QuasarCode.Library.Tools.MultiItterator.MoveNext">
            <summary>
            Attempts to move to the next position in the itteration.
            </summary>
            <returns>Boolean indicating wether the itteration can continue.</returns>
        </member>
        <member name="M:QuasarCode.Library.Tools.MultiItterator.Reset">
            <summary>
            Resets the enumeration.
            </summary>
        </member>
        <member name="T:QuasarCode.Library.Tools.MultiItterator`1">
            <summary>
            Allows for itteration of multiple collections similtaniously. Generic version for simplified use if all collections hold the same data type.
            </summary>
        </member>
        <member name="F:QuasarCode.Library.Tools.MultiItterator`1.Items">
            <summary>
            The collections being itterated over.
            </summary>
        </member>
        <member name="P:QuasarCode.Library.Tools.MultiItterator`1.Count">
            <summary>
            The number of items in the contained collections.
            </summary>
        </member>
        <member name="M:QuasarCode.Library.Tools.MultiItterator`1.#ctor(System.Collections.Generic.ICollection{`0}[])">
            <summary>
            Creates a new instance of the MultiItterator class. Collections must have the same length.
            </summary>
            <param name="items">IColections of objects.</param>
        </member>
        <member name="P:QuasarCode.Library.Tools.MultiItterator`1.Item(System.Int32)">
            <summary>
            Returns the index and data at the specified index in the collections.
            </summary>
            <param name="index">Index of location.</param>
            <returns>A tuple containing the index of the location and an array of the data.</returns>
        </member>
        <member name="M:QuasarCode.Library.Tools.MultiItterator`1.GetEnumerator">
            <summary>
            Gets an object to enumerate over.
            </summary>
            <returns>The current object.</returns>
        </member>
        <member name="P:QuasarCode.Library.Tools.MultiItterator`1.Current">
            <summary>
            The data at the current point in the itteration.
            </summary>
        </member>
        <member name="M:QuasarCode.Library.Tools.MultiItterator`1.Dispose">
            <summary>
            Releses any resources and disposes.
            </summary>
        </member>
        <member name="M:QuasarCode.Library.Tools.MultiItterator`1.MoveNext">
            <summary>
            Attempts to move to the next position in the itteration.
            </summary>
            <returns>Boolean indicating wether the itteration can continue.</returns>
        </member>
        <member name="M:QuasarCode.Library.Tools.MultiItterator`1.Reset">
            <summary>
            Resets the enumeration.
            </summary>
        </member>
        <member name="T:QuasarCode.Library.Tools.StringLiterals">
            <summary>
            A collection of usefull string litterals
            </summary>
        </member>
        <member name="F:QuasarCode.Library.Tools.StringLiterals.Superscript_0">
            <summary>Superscript 0</summary>
        </member>
        <member name="F:QuasarCode.Library.Tools.StringLiterals.Superscript_1">
            <summary>Superscript 1</summary>
        </member>
        <member name="F:QuasarCode.Library.Tools.StringLiterals.Superscript_2">
            <summary>Superscript 2</summary>
        </member>
        <member name="F:QuasarCode.Library.Tools.StringLiterals.Superscript_3">
            <summary>Superscript 3</summary>
        </member>
        <member name="F:QuasarCode.Library.Tools.StringLiterals.Superscript_4">
            <summary>Superscript 4</summary>
        </member>
        <member name="F:QuasarCode.Library.Tools.StringLiterals.Superscript_5">
            <summary>Superscript 5</summary>
        </member>
        <member name="F:QuasarCode.Library.Tools.StringLiterals.Superscript_6">
            <summary>Superscript 6</summary>
        </member>
        <member name="F:QuasarCode.Library.Tools.StringLiterals.Superscript_7">
            <summary>Superscript 7</summary>
        </member>
        <member name="F:QuasarCode.Library.Tools.StringLiterals.Superscript_8">
            <summary>Superscript 8</summary>
        </member>
        <member name="F:QuasarCode.Library.Tools.StringLiterals.Superscript_9">
            <summary>Superscript 9</summary>
        </member>
        <member name="F:QuasarCode.Library.Tools.StringLiterals.SuperscriptInt">
            <summary>
            Superscript integer characters (value is the index)
            </summary>
        </member>
        <member name="F:QuasarCode.Library.Tools.StringLiterals.Superscript_Minus">
            <summary>Superscript -</summary>
        </member>
        <member name="T:QuasarCode.Library.Tools.Validators">
            <summary>
            Provides type and content testing methods for testing objects.
            </summary>
        </member>
        <member name="M:QuasarCode.Library.Tools.Validators.IsBool(System.Object)">
            <summary>
            Checks to see if the provided object can be converted to a boolean.
            </summary>
            <param name="testCase">The object to be tested.</param>
            <returns>Boolean</returns>
        </member>
        <member name="M:QuasarCode.Library.Tools.Validators.IsChar(System.Object)">
            <summary>
            Checks to see if the provided object is a character object or a string with a single character.
            </summary>
            <param name="testCase">The object to be tested.</param>
            <returns>Boolean</returns>
        </member>
        <member name="M:QuasarCode.Library.Tools.Validators.IsString(System.Object)">
            <summary>
            Checks to see if the provided object can be converted to a string.
            </summary>
            <param name="testCase">The object to be tested.</param>
            <returns>Boolean</returns>
        </member>
        <member name="M:QuasarCode.Library.Tools.Validators.IsAlpha(System.Char)">
            <summary>
            Checks to see if the provided character is an alpha character.
            </summary>
            <param name="testCase">Character to test.</param>
            <returns>Boolean</returns>
        </member>
        <member name="M:QuasarCode.Library.Tools.Validators.IsAlpha(System.String)">
            <summary>
            Checks to see if the provided string contains only alpha character.
            </summary>
            <param name="testCase">String to test.</param>
            <returns>Boolean</returns>
        </member>
        <member name="M:QuasarCode.Library.Tools.Validators.IsAlpha(System.Object)">
            <summary>
            Checks to see if the provided object is a valid character or string and contains only alpha characters.
            </summary>
            <param name="testCase">Object to test.</param>
            <returns>Boolean - false if not a character or string or has no conversion to one</returns>
        </member>
        <member name="M:QuasarCode.Library.Tools.Validators.IsInt(System.Object)">
            <summary>
            Checks to see if the provided object can be converted to an integer (int64).
            </summary>
            <param name="testCase">The object to be tested.</param>
            <returns>Boolean</returns>
        </member>
        <member name="M:QuasarCode.Library.Tools.Validators.IsDouble(System.Object)">
            <summary>
            Checks to see if the provided object can be converted to a float.
            </summary>
            <param name="testCase">The object to be tested.</param>
            <returns>Boolean</returns>
        </member>
        <member name="M:QuasarCode.Library.Tools.Validators.InRange(System.Object,System.Double,System.Double,System.Boolean)">
            <summary>
            Tests if a number lies in the range lower (inclusive) to upper (exclusive) or outside the range if requested.
            </summary>
            <param name="testCase">Number to be tested.</param>
            <param name="lower">Lower boundry (inclusive).</param>
            <param name="upper">Upper boundry (exclusive).</param>
            <param name="inside">Specifies wether the test should be for lying inside the range (outside if false).</param>
            <returns>Boolean</returns>
        </member>
        <member name="M:QuasarCode.Library.Tools.Validators.IsEven(System.Object)">
            <summary>
            Tests if a given number is even.
            --| WARNING |-- Will ROUND floating point numbers to the nearest integer.
            </summary>
            <param name="testCase">The number to test. Must be convertable to an integer.</param>
            <returns>Boolean</returns>
        </member>
    </members>
</doc><|MERGE_RESOLUTION|>--- conflicted
+++ resolved
@@ -994,9 +994,6 @@
             <param name="displayInput">Wether or not the user's selected option will be displayed on the console.</param>
             <returns>Index of selected option.</returns>
         </member>
-<<<<<<< HEAD
-        <member name="T:QuasarCode.Library.Maths.CompoundUnit">
-=======
         <member name="M:QuasarCode.Library.IO.Text.Console.Option``1(``0[],System.EventHandler{System.String}@,System.IO.TextWriter@,System.String,System.Boolean)">
             <summary>
             Allows the user to select an item from an array of options. Returns the option. Uses a custom event for presenting characters for option selection.
@@ -1028,398 +1025,240 @@
             <returns></returns>
         </member>
         <member name="T:QuasarCode.Library.Maths.Coordinates.Coordinate`1">
->>>>>>> e2f900a3
-            <summary>
-            Multiple base units with powers multiplied together to form a compound unit
-            </summary>
-        </member>
-        <member name="P:QuasarCode.Library.Maths.CompoundUnit.Values">
-            <summary>
-            The base units and their powers
-            </summary>
-        </member>
-        <member name="M:QuasarCode.Library.Maths.CompoundUnit.#ctor(QuasarCode.Library.Maths.IGeneralUnit[])">
-            <summary>
-            Creates a new compound unit from an array of other units
-            </summary>
-            <param name="units">The compound units to combine</param>
-        </member>
-        <member name="M:QuasarCode.Library.Maths.CompoundUnit.#ctor(System.Tuple{QuasarCode.Library.Maths.Units,System.Int32}[])">
-            <summary>
-            Creates a new compound unit from an array of tuples containing units and their corisponding powers
-            </summary>
-            <param name="units">Array of units and their powers as Tuples</param>
-        </member>
-        <member name="M:QuasarCode.Library.Maths.CompoundUnit.#ctor(QuasarCode.Library.Maths.UnitPowerPair[])">
-            <summary>
-            Creates a new compound unit from an array of UnitPowerPairs
-            </summary>
-            <param name="units">Array of units and their powers as UnitPowerPairs</param>
-        </member>
-        <member name="M:QuasarCode.Library.Maths.CompoundUnit.GetUnitPairs">
-            <summary>
-            Allows compatibility between ordenary and compound unit types by providing common access to their data
-            </summary>
-            <returns>An array of UnitPowerPairs representing all units in the object</returns>
-        </member>
-        <member name="M:QuasarCode.Library.Maths.CompoundUnit.ToString">
-            <summary>
-            Provides a string representation of the unit
-            </summary>
-            <returns>The unit as a string</returns>
-        </member>
-        <member name="M:QuasarCode.Library.Maths.CompoundUnit.SimplifyUnits(QuasarCode.Library.Maths.UnitPowerPair[])">
-            <summary>
-            Simplifies an array of UnitPowerPairs so it contains only one instance of each unit
-            </summary>
-            <param name="units">The array of pairs to simplify</param>
-            <returns>A simplified array of UnitPowerPairs</returns>
-        </member>
-        <member name="M:QuasarCode.Library.Maths.CompoundUnit.Equals(System.Object)">
-            <summary>
-            
-            </summary>
-            <param name="o"></param>
-            <returns></returns>
-        </member>
-        <member name="M:QuasarCode.Library.Maths.CompoundUnit.GetHashCode">
-            <summary>
-            
-            </summary>
-            <returns></returns>
-        </member>
-        <member name="M:QuasarCode.Library.Maths.CompoundUnit.op_Equality(QuasarCode.Library.Maths.CompoundUnit,QuasarCode.Library.Maths.CompoundUnit)">
-            <summary>
-            
-            </summary>
-            <param name="a"></param>
-            <param name="b"></param>
-            <returns></returns>
-        </member>
-        <member name="M:QuasarCode.Library.Maths.CompoundUnit.op_Inequality(QuasarCode.Library.Maths.CompoundUnit,QuasarCode.Library.Maths.CompoundUnit)">
-            <summary>
-            
-            </summary>
-            <param name="a"></param>
-            <param name="b"></param>
-            <returns></returns>
-        </member>
-        <member name="M:QuasarCode.Library.Maths.CompoundUnit.Pow(System.Int32)">
-            <summary>
-            Raises a unit to a power
-            </summary>
-            <param name="p">The power</param>
-            <returns>A new IGeneralUnit instance</returns>
-        </member>
-        <member name="T:QuasarCode.Library.Maths.Coordinates.ICoordinate`1">
-            <summary>
-            
-            </summary>
-        </member>
-        <member name="T:QuasarCode.Library.Maths.Coordinates.Systems._1D.Line">
-            <summary>
-            One dimentional coordinate system
-            </summary>
-        </member>
-        <member name="T:QuasarCode.Library.Maths.ICompoundUnit">
-            <summary>
-            Multiple base units with powers multiplied together to form a compound unit
-            </summary>
-        </member>
-        <member name="P:QuasarCode.Library.Maths.ICompoundUnit.Values">
-            <summary>
-            The base units and their powers
-            </summary>
-        </member>
-        <member name="T:QuasarCode.Library.Maths.IGeneralUnit">
-            <summary>
-            Blank interface to provide a link between ordenary and compound unit types
-            </summary>
-        </member>
-        <member name="M:QuasarCode.Library.Maths.IGeneralUnit.GetUnitPairs">
-            <summary>
-            Allows compatibility between ordenary and compound unit types by providing common access to their data
-            </summary>
-            <returns>An array of UnitPowerPairs representing all units in the object</returns>
-        </member>
-        <member name="M:QuasarCode.Library.Maths.IGeneralUnit.ToString">
-            <summary>
-            Provides a string representation of the unit
-            </summary>
-            <returns>The unit as a string</returns>
-        </member>
-        <member name="M:QuasarCode.Library.Maths.IGeneralUnit.Pow(System.Int32)">
-            <summary>
-            Raises a unit to a power
-            </summary>
-            <param name="p">The power</param>
-            <returns>A new IGeneralUnit instance</returns>
-        </member>
-        <member name="T:QuasarCode.Library.Maths.IStandardValue">
-            <summary>
-            A value in standard form associated with a unit
-            </summary>
-        </member>
-        <member name="P:QuasarCode.Library.Maths.IStandardValue.StandardPower">
-            <summary>
-            The standard form power
-            </summary>
-        </member>
-        <member name="M:QuasarCode.Library.Maths.IStandardValue.ToString">
-            <summary>
-            Provides a string representation of the value with its unit
-            </summary>
-            <returns>The value as a string</returns>
-        </member>
-        <member name="M:QuasarCode.Library.Maths.IStandardValue.Pow(System.Int32)">
-            <summary>
-            Raises a standard value to a power
-            </summary>
-            <param name="p">The power</param>
-            <returns>A new standard value</returns>
-        </member>
-        <member name="M:QuasarCode.Library.Maths.IStandardValue.Round(System.Int32)">
-            <summary>
-            Rounds the value to the provided number of decimal places provided
-            </summary>
-            <param name="digits">The number of decimal places to round to.</param>
-            <returns>A new IStandardValue instance with the rounded value</returns>
-        </member>
-        <member name="T:QuasarCode.Library.Maths.IUnit">
-            <summary>
-            A single base unit with an optional power
-            </summary>
-        </member>
-        <member name="P:QuasarCode.Library.Maths.IUnit.Value">
-            <summary>
-            The base unit
-            </summary>
-        </member>
-        <member name="P:QuasarCode.Library.Maths.IUnit.Power">
-            <summary>
-            The power on the unit
-            </summary>
-        </member>
-        <member name="T:QuasarCode.Library.Maths.IValue">
-            <summary>
-            A value associated with a unit
-            </summary>
-        </member>
-        <member name="P:QuasarCode.Library.Maths.IValue.Unit">
-            <summary>
-            The unit
-            </summary>
-        </member>
-        <member name="P:QuasarCode.Library.Maths.IValue.Magnitude">
-            <summary>
-            The size of the value
-            </summary>
-        </member>
-        <member name="M:QuasarCode.Library.Maths.IValue.GetMagnitude">
-            <summary>
-            Returns the value's actual magnitude. This should be overrided in child classes to provide the magnitude as a single value for arithmatic operations
-            </summary>
-            <returns>The magnitude of the value</returns>
-        </member>
-        <member name="M:QuasarCode.Library.Maths.IValue.As(QuasarCode.Library.Maths.Units)">
-            <summary>
-            Converts the value to one with an equivilant unit
-            </summary>
-            <param name="unit">The new value's units</param>
-            <returns>The corisponding IValue object</returns>
-        </member>
-        <member name="M:QuasarCode.Library.Maths.IValue.As(QuasarCode.Library.Maths.IGeneralUnit)">
-            <summary>
-            Converts the value to one with an equivilant unit
-            </summary>
-            <param name="unit">The new value's units</param>
-            <returns>The corisponding IValue object</returns>
-        </member>
-        <member name="M:QuasarCode.Library.Maths.IValue.Pow(System.Int32)">
-            <summary>
-            Raises a value to a power
-            </summary>
-            <param name="p">The power</param>
-            <returns>A new value</returns>
-        </member>
-        <member name="M:QuasarCode.Library.Maths.IValue.Round(System.Int32)">
-            <summary>
-            Rounds the value to the provided number of decimal places provided
-            </summary>
-            <param name="digits">The number of decimal places to round to.</param>
-            <returns>A new IValue instance with the rounded value</returns>
-        </member>
-        <member name="T:QuasarCode.Library.Maths.StandardValue">
-            <summary>
-            A value in standard form associated with a unit
-            </summary>
-        </member>
-        <member name="P:QuasarCode.Library.Maths.StandardValue.StandardPower">
-            <summary>
-            The standard form power
-            </summary>
-        </member>
-        <member name="M:QuasarCode.Library.Maths.StandardValue.#ctor(System.Double,QuasarCode.Library.Maths.IGeneralUnit,System.Int32)">
-            <summary>
-            Creates a new value, altering the provided value and power (if nessessary) to express the value in standard form
-            </summary>
-            <param name="size">The size of the value</param>
-            <param name="standardPower">The standard form power (for the provided value).</param>
-            <param name="unit">The unit</param>
-        </member>
-        <member name="M:QuasarCode.Library.Maths.StandardValue.#ctor(System.Double,QuasarCode.Library.Maths.Units,System.Int32,System.Int32)">
-            <summary>
-            Creates a new value, altering the provided value and power (if nessessary) to express the value in standard form
-            </summary>
-            <param name="size">The size of the value</param>
-            <param name="standardPower">The standard form power (for the provided value)</param>
-            <param name="unit">The unit</param>
-            <param name="unitPower">The unit's power</param>
-        </member>
-        <member name="M:QuasarCode.Library.Maths.StandardValue.NormaliseValue">
-            <summary>
-            Alter the Magnitude and Power so that the value is in standard form
-            </summary>
-        </member>
-        <member name="M:QuasarCode.Library.Maths.StandardValue.GetMagnitude">
-            <summary>
-            Returns the value's actual magnitude. This should be overrided in child classes to provide the magnitude as a single value for arithmatic operations
-            </summary>
-            <returns>The magnitude of the value</returns>
-        </member>
-        <member name="M:QuasarCode.Library.Maths.StandardValue.Pow(System.Int32)">
-            <summary>
-            Raises a standard value to a power
-            </summary>
-            <param name="p">The power</param>
-            <returns>A new standard value</returns>
-        </member>
-        <member name="M:QuasarCode.Library.Maths.StandardValue.Round(System.Int32)">
-            <summary>
-            Rounds the value to the provided number of decimal places provided. Uses Math.Round()
-            </summary>
-            <param name="digits">The number of decimal places to round to.</param>
-            <returns>A new StandardValue object with the rounded value</returns>
-        </member>
-        <member name="M:QuasarCode.Library.Maths.StandardValue.ToString">
-            <summary>
-            Provides a string representation of the value with its unit
-            </summary>
-            <returns>The value as a string</returns>
-        </member>
-        <member name="M:QuasarCode.Library.Maths.StandardValue.ToValue">
-            <summary>
-            Converts to a Value object without standard form
-            </summary>
-            <returns>A new Value object</returns>
-        </member>
-        <member name="M:QuasarCode.Library.Maths.StandardValue.op_ExclusiveOr(QuasarCode.Library.Maths.StandardValue,System.Int32)">
-            <summary>
-            Raise the standard value to an integer power
-            </summary>
-            <param name="a">The standard value</param>
-            <param name="b">Integer power</param>
-            <returns></returns>
-        </member>
-        <member name="T:QuasarCode.Library.Maths.Unit">
-            <summary>
-            A single base unit with an optional power
-            </summary>
-        </member>
-        <member name="P:QuasarCode.Library.Maths.Unit.Value">
-            <summary>
-            The base unit
-            </summary>
-        </member>
-        <member name="P:QuasarCode.Library.Maths.Unit.Power">
-            <summary>
-            The power on the unit
-            </summary>
-        </member>
-        <member name="M:QuasarCode.Library.Maths.Unit.#ctor(QuasarCode.Library.Maths.Units,System.Int32)">
-            <summary>
-            Creates a new base unit with an optional power
-            </summary>
-            <param name="value">The base unit</param>
-            <param name="power">The power on the unit. Deafult is 1</param>
-        </member>
-        <member name="M:QuasarCode.Library.Maths.Unit.GetUnitPairs">
-            <summary>
-            Allows compatibility between ordenary and compound unit types by providing common access to their data
-            </summary>
-            <returns>An array of UnitPowerPairs representing all units in the object</returns>
-        </member>
-        <member name="M:QuasarCode.Library.Maths.Unit.ToString">
-            <summary>
-            Provides a string representation of the unit
-            </summary>
-            <returns>The unit as a string</returns>
-        </member>
-        <member name="M:QuasarCode.Library.Maths.Unit.Equals(System.Object)">
-            <summary>
-            
-            </summary>
-            <param name="o"></param>
-            <returns></returns>
-        </member>
-        <member name="M:QuasarCode.Library.Maths.Unit.GetHashCode">
-            <summary>
-            
-            </summary>
-            <returns></returns>
-        </member>
-        <member name="M:QuasarCode.Library.Maths.Unit.op_Equality(QuasarCode.Library.Maths.Unit,QuasarCode.Library.Maths.Unit)">
-            <summary>
-            
-            </summary>
-            <param name="a"></param>
-            <param name="b"></param>
-            <returns></returns>
-        </member>
-        <member name="M:QuasarCode.Library.Maths.Unit.op_Inequality(QuasarCode.Library.Maths.Unit,QuasarCode.Library.Maths.Unit)">
-            <summary>
-            
-            </summary>
-            <param name="a"></param>
-            <param name="b"></param>
-            <returns></returns>
-        </member>
-        <member name="M:QuasarCode.Library.Maths.Unit.op_Implicit(QuasarCode.Library.Maths.Units)~QuasarCode.Library.Maths.Unit">
-            <summary>
-            Converts a single unit from the Units enum to a Unit object with a power of 1
-            </summary>
-            <param name="o"></param>
-        </member>
-        <member name="M:QuasarCode.Library.Maths.Unit.Pow(System.Int32)">
-            <summary>
-            Raises a unit to a power
-            </summary>
-            <param name="p">The power</param>
-            <returns>A new IGeneralUnit instance</returns>
-        </member>
-        <member name="T:QuasarCode.Library.Maths.UnitPowerPair">
-            <summary>
-            A unit paired with a power
-            </summary>
-        </member>
-        <member name="F:QuasarCode.Library.Maths.UnitPowerPair.Unit">
-            <summary>
-            The unit
-            </summary>
-        </member>
-        <member name="F:QuasarCode.Library.Maths.UnitPowerPair.Power">
-            <summary>
-            The power
+            <summary>
+            
+            </summary>
+            <typeparam name="T"></typeparam>
+        </member>
+        <member name="T:QuasarCode.Library.Maths.Coordinates.ICoordinate">
+            <summary>
+            
+            </summary>
+        </member>
+        <member name="T:QuasarCode.Library.Maths.Coordinates.Systems.Cartesian">
+            <summary>
+            
+            </summary>
+        </member>
+        <member name="P:QuasarCode.Library.Maths.Coordinates.Systems.Cartesian.Axis">
+            <summary>
+            
+            </summary>
+        </member>
+        <member name="M:QuasarCode.Library.Maths.Coordinates.Systems.Cartesian.#ctor(System.Int32)">
+            <summary>
+            
+            </summary>
+            <param name="dimentions"></param>
+        </member>
+        <member name="T:QuasarCode.Library.Maths.Coordinates.Systems.CylindricalPolar">
+            <summary>
+            
+            </summary>
+        </member>
+        <member name="P:QuasarCode.Library.Maths.Coordinates.Systems.CylindricalPolar.Axis">
+            <summary>
+            
+            </summary>
+        </member>
+        <member name="T:QuasarCode.Library.Maths.Coordinates.Systems.ICoordinateSystem">
+            <summary>
+            
+            </summary>
+        </member>
+        <member name="T:QuasarCode.Library.Maths.Coordinates.Systems.Polar">
+            <summary>
+            
+            </summary>
+        </member>
+        <member name="P:QuasarCode.Library.Maths.Coordinates.Systems.Polar.Axis">
+            <summary>
+            
+            </summary>
+        </member>
+        <member name="M:QuasarCode.Library.Maths.Coordinates.Systems.Polar.#ctor">
+            <summary>
+            
+            </summary>
+        </member>
+        <member name="T:QuasarCode.Library.Maths.Coordinates.Systems.SphericalPolar">
+            <summary>
+            
+            </summary>
+        </member>
+        <member name="P:QuasarCode.Library.Maths.Coordinates.Systems.SphericalPolar.Axis">
+            <summary>
+            
+            </summary>
+        </member>
+        <member name="T:QuasarCode.Library.Maths.Matrices.Vectors.UnitVector`1">
+            <summary>
+            
+            </summary>
+            <typeparam name="T"></typeparam>
+        </member>
+        <member name="M:QuasarCode.Library.Maths.Matrices.Vectors.UnitVector`1.#ctor(QuasarCode.Library.Maths.Coordinates.ICoordinate,QuasarCode.Library.Maths.Coordinates.ICoordinate)">
+            <summary>
+            
+            </summary>
+            <param name="point1">A point on the line in the direction of the vector</param>
+            <param name="point2">A point on the line in the direction of the vector</param>
+        </member>
+        <member name="M:QuasarCode.Library.Maths.Matrices.Vectors.UnitVector`1.#ctor(QuasarCode.Library.Maths.Matrices.Vectors.Vector{`0})">
+            <summary>
+            
+            </summary>
+            <param name="vector"></param>
+        </member>
+        <member name="T:QuasarCode.Library.Maths.Matrices.Vectors.Vector`1">
+            <summary>
+            
+            </summary>
+            <typeparam name="T">Coordinate system</typeparam>
+        </member>
+        <member name="M:QuasarCode.Library.Maths.Matrices.Vectors.Vector`1.#ctor(System.Double,QuasarCode.Library.Maths.Coordinates.ICoordinate,QuasarCode.Library.Maths.Coordinates.ICoordinate)">
+            <summary>
+            
+            </summary>
+            <param name="magnitude">The length of the vector</param>
+            <param name="point1">A point on the line in the direction of the vector</param>
+            <param name="point2">A point on the line in the direction of the vector</param>
+        </member>
+        <member name="M:QuasarCode.Library.Maths.Matrices.Vectors.Vector`1.#ctor(System.Double,QuasarCode.Library.Maths.Matrices.Vectors.UnitVector{`0})">
+            <summary>
+            
+            </summary>
+            <param name="magnitude"></param>
+            <param name="direction"></param>
+        </member>
+        <member name="T:QuasarCode.Library.Maths.Quantities.Base.Angle`1">
+            <summary>
+            
+            </summary>
+            <typeparam name="T"></typeparam>
+        </member>
+        <member name="M:QuasarCode.Library.Maths.Quantities.Base.Angle`1.#ctor(System.Double,QuasarCode.Library.Maths.Units)">
+            <summary>
+            
+            </summary>
+            <param name="magnitude">The size of the mass</param>
+            <param name="unit">The unit of mass</param>
+        </member>
+        <member name="P:QuasarCode.Library.Maths.Quantities.Base.Angle`1.Magnitude">
+            <summary>
+            The size of the mass
+            </summary>
+        </member>
+        <member name="P:QuasarCode.Library.Maths.Quantities.Base.Angle`1.Unit">
+            <summary>
+            The unit of mass
+            </summary>
+        </member>
+        <member name="P:QuasarCode.Library.Maths.Quantities.Base.Angle`1.SIUnit">
+            <summary>
+            
+            </summary>
+        </member>
+        <member name="P:QuasarCode.Library.Maths.Quantities.Base.Angle`1.Direction">
+            <summary>
+            
+            </summary>
+        </member>
+        <member name="T:QuasarCode.Library.Maths.Quantities.Base.Length`1">
+            <summary>
+            
+            </summary>
+            <typeparam name="T"></typeparam>
+        </member>
+        <member name="M:QuasarCode.Library.Maths.Quantities.Base.Length`1.#ctor(System.Double,`0,QuasarCode.Library.Maths.Units)">
+            <summary>
+            
+            </summary>
+            <param name="magnitude">The size of the mass</param>
+            /// <param name="direction">    </param>
+            <param name="unit">The unit of mass</param>
+        </member>
+        <member name="P:QuasarCode.Library.Maths.Quantities.Base.Length`1.Magnitude">
+            <summary>
+            The size of the mass
+            </summary>
+        </member>
+        <member name="P:QuasarCode.Library.Maths.Quantities.Base.Length`1.Unit">
+            <summary>
+            The unit of mass
+            </summary>
+        </member>
+        <member name="P:QuasarCode.Library.Maths.Quantities.Base.Length`1.SIUnit">
+            <summary>
+            
+            </summary>
+        </member>
+        <member name="P:QuasarCode.Library.Maths.Quantities.Base.Length`1.Direction">
+            <summary>
+            
+            </summary>
+        </member>
+        <member name="T:QuasarCode.Library.Maths.Quantities.Base.Mass">
+            <summary>
+            The mesure of the matter comprising a body
+            </summary>
+        </member>
+        <member name="M:QuasarCode.Library.Maths.Quantities.Base.Mass.#ctor(System.Double,QuasarCode.Library.Maths.Units)">
+            <summary>
+            
+            </summary>
+            <param name="magnitude">The size of the mass</param>
+            <param name="unit">The unit of mass</param>
+        </member>
+        <member name="P:QuasarCode.Library.Maths.Quantities.Base.Mass.Magnitude">
+            <summary>
+            The size of the mass
+            </summary>
+        </member>
+        <member name="P:QuasarCode.Library.Maths.Quantities.Base.Mass.Unit">
+            <summary>
+            The unit of mass
+            </summary>
+        </member>
+        <member name="P:QuasarCode.Library.Maths.Quantities.Base.Mass.SIUnit">
+            <summary>
+            
+            </summary>
+        </member>
+        <member name="T:QuasarCode.Library.Maths.Quantities.IQuantity">
+            <summary>
+            
+            </summary>
+        </member>
+        <member name="P:QuasarCode.Library.Maths.Quantities.IQuantity.Magnitude">
+            <summary>
+            
+            </summary>
+        </member>
+        <member name="P:QuasarCode.Library.Maths.Quantities.IQuantity.Unit">
+            <summary>
+            
+            </summary>
+        </member>
+        <member name="P:QuasarCode.Library.Maths.Quantities.IQuantity.SIUnit">
+            <summary>
+            
+            </summary>
+        </member>
+        <member name="T:QuasarCode.Library.Maths.Quantities.IVectorQuantity`1">
+            <summary>
+            
+            </summary>
+            <typeparam name="T">Coordinate system</typeparam>
+        </member>
+        <member name="P:QuasarCode.Library.Maths.Quantities.IVectorQuantity`1.Direction">
+            <summary>
+            
             </summary>
         </member>
         <member name="T:QuasarCode.Library.Maths.Units">
             <summary>
-            An enumeration of units relating to physical quantities
-            </summary>
-        </member>
-        <member name="F:QuasarCode.Library.Maths.Units.NoUnit">
-            <summary>
-            Lack of units
+            
             </summary>
         </member>
         <member name="F:QuasarCode.Library.Maths.Units.Degrees">
@@ -1479,828 +1318,12 @@
         </member>
         <member name="F:QuasarCode.Library.Maths.Units.lb">
             <summary>
-            Unit of mass (Imperial base)
+            Unit of mass (Imperial)
             </summary>
         </member>
         <member name="F:QuasarCode.Library.Maths.Units.oz">
             <summary>
             Unit of mass (Imperial)
-            </summary>
-        </member>
-        <member name="F:QuasarCode.Library.Maths.Units.h">
-            <summary>
-            Unit of time (SI)
-            </summary>
-        </member>
-        <member name="F:QuasarCode.Library.Maths.Units.min">
-            <summary>
-            Unit of time (SI)
-            </summary>
-        </member>
-        <member name="F:QuasarCode.Library.Maths.Units.s">
-            <summary>
-            Unit of time (SI base)
-            </summary>
-        </member>
-        <member name="F:QuasarCode.Library.Maths.Units.ms">
-            <summary>
-            Unit of time (SI)
-            </summary>
-        </member>
-        <member name="T:QuasarCode.Library.Maths.UnitsMethods">
-            <summary>
-            Extends the Units enum
-            </summary>
-        </member>
-        <member name="M:QuasarCode.Library.Maths.UnitsMethods.Pow(QuasarCode.Library.Maths.Units,System.Int32)">
-            <summary>
-            Creates a Unit object with a single unit raised to a power
-            </summary>
-            <param name="unit">The unit</param>
-            <param name="power">The power to raise the unit to</param>
-            <returns></returns>
-        </member>
-        <member name="M:QuasarCode.Library.Maths.UnitsMethods.AsString(QuasarCode.Library.Maths.Units)">
-            <summary>
-            Gets the string representation of the unit
-            </summary>
-            <param name="unit">The unit</param>
-            <returns>String</returns>
-        </member>
-        <member name="M:QuasarCode.Library.Maths.UnitsMethods.GetBaseMultyplier(QuasarCode.Library.Maths.Units)">
-            <summary>
-            Retrives the multiplier used to convert 1 of the relivent system's base unit into the desiered unit. Use 1/return value to go the other way
-            </summary>
-            <param name="unit">The desiered unit</param>
-            <returns>Multiplier to convert the base unit into the desiered one</returns>
-        </member>
-        <member name="M:QuasarCode.Library.Maths.UnitsMethods.GetQuantity(QuasarCode.Library.Maths.Units)">
-            <summary>
-            Retrives the physical Quantity the provided unit is associated with
-            </summary>
-            <param name="unit">The unit</param>
-            <returns>An option from the Quantities enum</returns>
-        </member>
-        <member name="M:QuasarCode.Library.Maths.UnitsMethods.GetSystem(QuasarCode.Library.Maths.Units)">
-            <summary>
-            Retrives the unit System the provided unit is associated with
-            </summary>
-            <param name="unit">The unit</param>
-            <returns>An option from the UnitSystems enum</returns>
-        </member>
-        <member name="M:QuasarCode.Library.Maths.UnitsMethods.GetUnitConversion(QuasarCode.Library.Maths.Units,QuasarCode.Library.Maths.Units)">
-            <summary>
-            Calculates the conversion multiplier needed to convert between two Units
-            </summary>
-            <param name="currentUnit">The starting unit</param>
-            <param name="newUnit">The target unit</param>
-            <returns>Multyplier as a double</returns>
-        </member>
-        <member name="M:QuasarCode.Library.Maths.UnitsMethods.GetUnitConversion(QuasarCode.Library.Maths.IGeneralUnit,QuasarCode.Library.Maths.IGeneralUnit)">
-            <summary>
-            Gets the conversion multiplier applied to the current value needed to associate the value with a different unit
-            </summary>
-            <param name="currentUnit">The current units</param>
-            <param name="newUnit">The units to convert to</param>
-            <returns>A multiplier as a double. current * multiplier = new</returns>
-        </member>
-        <member name="T:QuasarCode.Library.Maths.Quantities">
-            <summary>
-            Physical quantitys that have units
-            </summary>
-        </member>
-        <member name="F:QuasarCode.Library.Maths.Quantities.None">
-            <summary>No assigned quantity</summary>
-        </member>
-        <member name="F:QuasarCode.Library.Maths.Quantities.Angle">
-            <summary></summary>
-        </member>
-        <member name="F:QuasarCode.Library.Maths.Quantities.Distance">
-            <summary></summary>
-        </member>
-        <member name="F:QuasarCode.Library.Maths.Quantities.Mass">
-            <summary></summary>
-        </member>
-        <member name="F:QuasarCode.Library.Maths.Quantities.Time">
-            <summary></summary>
-        </member>
-        <member name="T:QuasarCode.Library.Maths.QuantitiesMethods">
-            <summary>
-            Extends the Quantities enum
-            </summary>
-        </member>
-        <member name="F:QuasarCode.Library.Maths.QuantitiesMethods.conversions">
-            <summary>
-            Array of relitive size between base quantities in a given system. The system is at the index of its enum integer value
-            </summary>
-        </member>
-        <member name="M:QuasarCode.Library.Maths.QuantitiesMethods.GetSystemBaseUnit(QuasarCode.Library.Maths.Quantities,QuasarCode.Library.Maths.UnitSystems)">
-            <summary>
-            Gets the base unit for a quantity in a system
-            </summary>
-            <param name="quantity">The quantity</param>
-            /// <param name="system">The unisystemt</param>
-            <returns>The quantity's base unit in the system</returns>
-        </member>
-        <member name="M:QuasarCode.Library.Maths.QuantitiesMethods.GetSystemConversions(QuasarCode.Library.Maths.Quantities)">
-            <summary>
-            Gets a dictionary of relitive values for the base quantities in a unit system. The SI unit normaly takes a value of 1
-            </summary>
-            <param name="currentQuantity"></param>
-            <returns></returns>
-        </member>
-        <member name="T:QuasarCode.Library.Maths.UnitSystems">
-            <summary>
-            The systems of mesurement with avalable units
-            </summary>
-        </member>
-        <member name="F:QuasarCode.Library.Maths.UnitSystems.None">
-            <summary>No present system</summary>
-        </member>
-        <member name="F:QuasarCode.Library.Maths.UnitSystems.SI">
-            <summary>SI or Metric</summary>
-        </member>
-        <member name="F:QuasarCode.Library.Maths.UnitSystems.Imperial">
-            <summary></summary>
-        </member>
-        <member name="F:QuasarCode.Library.Maths.UnitSystems.Degrees">
-            <summary></summary>
-        </member>
-        <member name="F:QuasarCode.Library.Maths.UnitSystems.Radians">
-            <summary></summary>
-        </member>
-        <member name="F:QuasarCode.Library.Maths.UnitSystems.Time">
-            <summary></summary>
-        </member>
-        <member name="T:QuasarCode.Library.Maths.Value">
-            <summary>
-            A value associated with a unit
-            </summary>
-        </member>
-        <member name="P:QuasarCode.Library.Maths.Value.Unit">
-            <summary>
-            The unit
-            </summary>
-        </member>
-        <member name="P:QuasarCode.Library.Maths.Value.Magnitude">
-            <summary>
-            The size of the value
-            </summary>
-        </member>
-        <member name="M:QuasarCode.Library.Maths.Value.#ctor(System.Double,QuasarCode.Library.Maths.IGeneralUnit)">
-            <summary>
-            Creates a new Value object
-            </summary>
-            <param name="size">The size of the value</param>
-            <param name="unit">The unit</param>
-        </member>
-        <member name="M:QuasarCode.Library.Maths.Value.#ctor(System.Double,QuasarCode.Library.Maths.Units,System.Int32)">
-            <summary>
-            Creates a new Value object
-            </summary>
-            <param name="size">The size of the value</param>
-            <param name="unit">The unit</param>
-            <param name="power">The unit's power</param>
-        </member>
-        <member name="M:QuasarCode.Library.Maths.Value.GetMagnitude">
-            <summary>
-            Returns the value's actual magnitude. This should be overrided in child classes to provide the magnitude as a single value for arithmatic operations
-            </summary>
-            <returns>The magnitude of the value</returns>
-        </member>
-        <member name="M:QuasarCode.Library.Maths.Value.As(QuasarCode.Library.Maths.Units)">
-            <summary>
-            Converts the value to one with an equivilant unit
-            </summary>
-            <param name="unit">The new value's units</param>
-            <returns>The corisponding IValue object</returns>
-        </member>
-        <member name="M:QuasarCode.Library.Maths.Value.As(QuasarCode.Library.Maths.IGeneralUnit)">
-            <summary>
-            Converts the value to one with an equivilant unit
-            </summary>
-            <param name="unit">The new value's units</param>
-            <returns>The corisponding IValue object</returns>
-        </member>
-        <member name="M:QuasarCode.Library.Maths.Value.Pow(System.Int32)">
-            <summary>
-            Raises a value to a power
-            </summary>
-            <param name="p">The power</param>
-            <returns>A new value</returns>
-        </member>
-        <member name="M:QuasarCode.Library.Maths.Value.Round(System.Int32)">
-            <summary>
-            Rounds the value to the provided number of decimal places provided. Uses Math.Round()
-            </summary>
-            <param name="digits">The number of decimal places to round to.</param>
-            <returns>A new Value object with the rounded value</returns>
-        </member>
-        <member name="M:QuasarCode.Library.Maths.Value.ToString">
-            <summary>
-            Provides a string representation of the value with its unit
-            </summary>
-            <returns>The value as a string</returns>
-        </member>
-        <member name="M:QuasarCode.Library.Maths.Value.ToStandardValue">
-            <summary>
-            Converts to a StandardValue object with standard form
-            </summary>
-            <returns>A new StandardValue object</returns>
-        </member>
-        <member name="M:QuasarCode.Library.Maths.Value.op_Addition(QuasarCode.Library.Maths.Value,QuasarCode.Library.Maths.Value)">
-            <summary>
-            Adds two Value objects together provided their units are equivilant
-            </summary>
-            <param name="a">object 1</param>
-            <param name="b">object 2</param>
-            <returns>A new Value object using the unit specified by a</returns>
-        </member>
-        <member name="M:QuasarCode.Library.Maths.Value.op_Subtraction(QuasarCode.Library.Maths.Value,QuasarCode.Library.Maths.Value)">
-            <summary>
-            Subtracts one Value object from annother provided their units are equivilant
-            </summary>
-            <param name="a">object 1</param>
-            <param name="b">object 2</param>
-            <returns>A new Value object using the unit specified by a</returns>
-        </member>
-        <member name="M:QuasarCode.Library.Maths.Value.op_Multiply(QuasarCode.Library.Maths.Value,QuasarCode.Library.Maths.Value)">
-            <summary>
-            Multiplies two Value objects
-            </summary>
-            <param name="a">object 1</param>
-            <param name="b">object 2</param>
-            <returns>A new value object with a new unit</returns>
-        </member>
-        <member name="M:QuasarCode.Library.Maths.Value.op_Division(QuasarCode.Library.Maths.Value,QuasarCode.Library.Maths.Value)">
-            <summary>
-            Divides one Value object by another
-            </summary>
-            <param name="a">object 1</param>
-            <param name="b">object 2</param>
-            <returns>A new value object with a new unit</returns>
-        </member>
-        <member name="M:QuasarCode.Library.Maths.Value.Equals(System.Object)">
-            <summary>
-            
-            </summary>
-            <param name="o"></param>
-            <returns></returns>
-        </member>
-        <member name="M:QuasarCode.Library.Maths.Value.GetHashCode">
-            <summary>
-            
-            </summary>
-            <returns></returns>
-        </member>
-        <member name="M:QuasarCode.Library.Maths.Value.op_Equality(QuasarCode.Library.Maths.Value,QuasarCode.Library.Maths.Value)">
-            <summary>
-            
-            </summary>
-            <param name="a"></param>
-            <param name="b"></param>
-            <returns></returns>
-        </member>
-        <member name="M:QuasarCode.Library.Maths.Value.op_Inequality(QuasarCode.Library.Maths.Value,QuasarCode.Library.Maths.Value)">
-            <summary>
-            
-            </summary>
-            <param name="a"></param>
-            <param name="b"></param>
-            <returns></returns>
-        </member>
-        <member name="M:QuasarCode.Library.Maths.Value.op_ExclusiveOr(QuasarCode.Library.Maths.Value,System.Int32)">
-            <summary>
-            Raise the value to an integer power
-            </summary>
-            <param name="a">The value</param>
-            <param name="b">Integer power</param>
-            <returns></returns>
-        </member>
-        <member name="T:QuasarCode.Library.Symbolic.Constant">
-            <summary>
-            Object representing a symbol with a constant value
-            </summary>
-        </member>
-        <member name="F:QuasarCode.Library.Symbolic.Constant.PI">
-            <summary>
-            The constant pi
-            </summary>
-        </member>
-        <member name="F:QuasarCode.Library.Symbolic.Constant.E">
-            <summary>
-            Euler's number "e"
-            </summary>
-        </member>
-        <member name="F:QuasarCode.Library.Symbolic.Constant.PHI">
-            <summary>
-            The golden ratio
-            </summary>
-        </member>
-        <member name="M:QuasarCode.Library.Symbolic.Constant.#ctor(System.Decimal)">
-            <summary>
-            Creates a new constant with no symbol from a number
-            </summary>
-            <param name="initialValue">The constant's value</param>
-        </member>
-        <member name="M:QuasarCode.Library.Symbolic.Constant.#ctor(System.String,System.Decimal)">
-            <summary>
-            Creates a new constant with a symbol and number
-            </summary>
-            <param name="symbol">The algebraic letter or symbol to associate with the value</param>
-            <param name="initialValue">The constant's value</param>
-        </member>
-        <member name="M:QuasarCode.Library.Symbolic.Constant.GetComponentString(System.Int32)">
-            <summary>
-            Gets a string containing the constant's symbol or its value if it has no symbol
-            </summary>
-            <param name="expantionDepth">The number of symbol layers to expand before just quoting symbols</param>
-            <returns></returns>
-        </member>
-        <member name="M:QuasarCode.Library.Symbolic.Constant.Evaluate">
-            <summary>
-            Provides the constant's value
-            </summary>
-            <returns></returns>
-        </member>
-        <member name="T:QuasarCode.Library.Symbolic.Symbol">
-            <summary>
-            Basis for symbolic objects
-            </summary>
-        </member>
-        <member name="P:QuasarCode.Library.Symbolic.Symbol.symbol">
-            <summary>
-            The mathmatical symbol for the value
-            </summary>
-        </member>
-        <member name="P:QuasarCode.Library.Symbolic.Symbol.Value">
-            <summary>
-            The value associated with the symbol
-            </summary>
-        </member>
-        <member name="F:QuasarCode.Library.Symbolic.Symbol.Operators">
-            <summary>
-            Array of all valid operators as strings
-            </summary>
-        </member>
-        <member name="M:QuasarCode.Library.Symbolic.Symbol.GetComponentString(System.Int32)">
-            <summary>
-            Gets a string containing the components that produce the value
-            </summary>
-            <param name="expantionDepth">The number of symbol layers to expand before just quoting symbols</param>
-            <returns></returns>
-        </member>
-        <member name="M:QuasarCode.Library.Symbolic.Symbol.Evaluate">
-            <summary>
-            Attempts to evaluate the expression to provide a value
-            </summary>
-            <returns></returns>
-        </member>
-        <member name="T:QuasarCode.Library.Symbolic.Variable">
-            <summary>
-            Object representing a symbol with an equivalant expression which can be evaluated or displayed
-            </summary>
-        </member>
-        <member name="F:QuasarCode.Library.Symbolic.Variable.operations">
-            <summary>
-            A list of symbolic operators and operands to be evaluated in order
-            </summary>
-        </member>
-        <member name="P:QuasarCode.Library.Symbolic.Variable.Initialised">
-            <summary>
-            Boolean swich indicating whether or not the variable has been asigned an expression to evaluate
-            </summary>
-        </member>
-        <member name="P:QuasarCode.Library.Symbolic.Variable.Value">
-            <summary>
-            The value associated with the symbol. This attempts to evaluate the variable's expression or overites it with a constant
-            </summary>
-        </member>
-        <member name="M:QuasarCode.Library.Symbolic.Variable.SetValue(QuasarCode.Library.Symbolic.Symbol)">
-            <summary>
-            Assignes the variable an expression taken from the provided symbol. Overites any current expression
-            </summary>
-            <param name="value">The variable or constant to set the variable's expression to</param>
-        </member>
-        <member name="M:QuasarCode.Library.Symbolic.Variable.#ctor(System.String)">
-            <summary>
-            Creates an un-initialised variable with a symbol
-            </summary>
-            <param name="symbol"></param>
-        </member>
-        <member name="M:QuasarCode.Library.Symbolic.Variable.#ctor(System.String,System.Decimal)">
-            <summary>
-            Creates a variable and asigns it an initial value
-            </summary>
-            <param name="symbol"></param>
-            <param name="initialValue"></param>
-        </member>
-        <member name="M:QuasarCode.Library.Symbolic.Variable.#ctor(System.String,QuasarCode.Library.Symbolic.Symbol)">
-            <summary>
-            Creates a variable and asigns it an initial value
-            </summary>
-            <param name="symbol"></param>
-            <param name="initialValue"></param>
-        </member>
-        <member name="M:QuasarCode.Library.Symbolic.Variable.Initialise(System.Decimal)">
-            <summary>
-            Initialises an un-initialised variable with a starting value
-            </summary>
-            <param name="initialValue"></param>
-            <returns></returns>
-        </member>
-        <member name="M:QuasarCode.Library.Symbolic.Variable.Initialise(QuasarCode.Library.Symbolic.Symbol)">
-            <summary>
-            Initialises an un-initialised variable with a starting expression
-            </summary>
-            <param name="initialValue"></param>
-            <returns></returns>
-        </member>
-        <member name="M:QuasarCode.Library.Symbolic.Variable.Evaluate">
-            <summary>
-            Attempts to evaluate the expression to provide a value
-            </summary>
-            <returns></returns>
-        </member>
-        <member name="M:QuasarCode.Library.Symbolic.Variable.GetComponentString(System.Int32)">
-            <summary>
-            Gets a string containing the components that produce the value
-            </summary>
-            <param name="expantionDepth">The number of symbol layers to expand before just quoting symbols</param>
-            <returns></returns>
-        </member>
-        <member name="M:QuasarCode.Library.Symbolic.Variable.GetEquasion(System.Int32)">
-            <summary>
-            Constructs an algebraic equasion as a string representing the variable and its expression
-            </summary>
-            <param name="expantionDepth">The number of symbol layers to expand before just quoting symbols</param>
-            <returns></returns>
-        </member>
-        <member name="M:QuasarCode.Library.Symbolic.Variable.GetOperations(QuasarCode.Library.Symbolic.Symbol)">
-            <summary>
-            Returns the contence of a symbol in the format of a variable's operations list
-            </summary>
-            <param name="s"></param>
-            <returns></returns>
-        </member>
-        <member name="M:QuasarCode.Library.Symbolic.Variable.op_Addition(QuasarCode.Library.Symbolic.Variable,QuasarCode.Library.Symbolic.Variable)">
-            <summary>
-            Adds two variables
-            </summary>
-            <param name="a"></param>
-            <param name="b"></param>
-            <returns></returns>
-        </member>
-        <member name="M:QuasarCode.Library.Symbolic.Variable.op_Addition(QuasarCode.Library.Symbolic.Variable,QuasarCode.Library.Symbolic.Symbol)">
-            <summary>
-            Ads a variable and a symbol
-            </summary>
-            <param name="a"></param>
-            <param name="b"></param>
-            <returns></returns>
-        </member>
-        <member name="M:QuasarCode.Library.Symbolic.Variable.op_Addition(QuasarCode.Library.Symbolic.Symbol,QuasarCode.Library.Symbolic.Variable)">
-            <summary>
-            Adds a symbol and a variable
-            </summary>
-            <param name="a"></param>
-            <param name="b"></param>
-            <returns></returns>
-        </member>
-        <member name="M:QuasarCode.Library.Symbolic.Variable.op_Addition(QuasarCode.Library.Symbolic.Variable,System.Decimal)">
-            <summary>
-            Adds a variable and a constant produced from a number
-            </summary>
-            <param name="a"></param>
-            <param name="b"></param>
-            <returns></returns>
-        </member>
-        <member name="M:QuasarCode.Library.Symbolic.Variable.op_Addition(System.Decimal,QuasarCode.Library.Symbolic.Variable)">
-            <summary>
-            Adds a onstant produced from a number and a variable
-            </summary>
-            <param name="a"></param>
-            <param name="b"></param>
-            <returns></returns>
-        </member>
-        <member name="M:QuasarCode.Library.Symbolic.Variable.Add(QuasarCode.Library.Symbolic.Symbol)">
-            <summary>
-            Adds a symbol to the variable
-            </summary>
-            <param name="a"></param>
-        </member>
-        <member name="M:QuasarCode.Library.Symbolic.Variable.op_Subtraction(QuasarCode.Library.Symbolic.Variable,QuasarCode.Library.Symbolic.Variable)">
-            <summary>
-            Subtracts one variable from another
-            </summary>
-            <param name="a"></param>
-            <param name="b"></param>
-            <returns></returns>
-        </member>
-        <member name="M:QuasarCode.Library.Symbolic.Variable.op_Subtraction(QuasarCode.Library.Symbolic.Variable,QuasarCode.Library.Symbolic.Symbol)">
-            <summary>
-            Subtracts a symbol from a variable
-            </summary>
-            <param name="a"></param>
-            <param name="b"></param>
-            <returns></returns>
-        </member>
-        <member name="M:QuasarCode.Library.Symbolic.Variable.op_Subtraction(QuasarCode.Library.Symbolic.Symbol,QuasarCode.Library.Symbolic.Variable)">
-            <summary>
-            Subtracts a variable from a symbol
-            </summary>
-            <param name="a"></param>
-            <param name="b"></param>
-            <returns></returns>
-        </member>
-        <member name="M:QuasarCode.Library.Symbolic.Variable.op_Subtraction(QuasarCode.Library.Symbolic.Variable,System.Decimal)">
-            <summary>
-            Subtracts a constant produced from a number from a variable
-            </summary>
-            <param name="a"></param>
-            <param name="b"></param>
-            <returns></returns>
-        </member>
-        <member name="M:QuasarCode.Library.Symbolic.Variable.op_Subtraction(System.Decimal,QuasarCode.Library.Symbolic.Variable)">
-            <summary>
-            Subtracts a variable from a constant produced from a number
-            </summary>
-            <param name="a"></param>
-            <param name="b"></param>
-            <returns></returns>
-        </member>
-        <member name="M:QuasarCode.Library.Symbolic.Variable.Subtract(QuasarCode.Library.Symbolic.Symbol)">
-            <summary>
-            Subtracts a symbol from the variable
-            </summary>
-            <param name="a"></param>
-        </member>
-        <member name="M:QuasarCode.Library.Symbolic.Variable.op_Multiply(QuasarCode.Library.Symbolic.Variable,QuasarCode.Library.Symbolic.Variable)">
-            <summary>
-            Multiplies a variable by another
-            </summary>
-            <param name="a"></param>
-            <param name="b"></param>
-            <returns></returns>
-        </member>
-        <member name="M:QuasarCode.Library.Symbolic.Variable.op_Multiply(QuasarCode.Library.Symbolic.Variable,QuasarCode.Library.Symbolic.Symbol)">
-            <summary>
-            Multiplies a variable by a symbol
-            </summary>
-            <param name="a"></param>
-            <param name="b"></param>
-            <returns></returns>
-        </member>
-        <member name="M:QuasarCode.Library.Symbolic.Variable.op_Multiply(QuasarCode.Library.Symbolic.Symbol,QuasarCode.Library.Symbolic.Variable)">
-            <summary>
-            Multiplies a symbol by a variable
-            </summary>
-            <param name="a"></param>
-            <param name="b"></param>
-            <returns></returns>
-        </member>
-        <member name="M:QuasarCode.Library.Symbolic.Variable.op_Multiply(QuasarCode.Library.Symbolic.Variable,System.Decimal)">
-            <summary>
-            Multiplies a variable by a constant produced from a number
-            </summary>
-            <param name="a"></param>
-            <param name="b"></param>
-            <returns></returns>
-        </member>
-        <member name="M:QuasarCode.Library.Symbolic.Variable.op_Multiply(System.Decimal,QuasarCode.Library.Symbolic.Variable)">
-            <summary>
-            Multiplies a constant produced from a number by a variable
-            </summary>
-            <param name="a"></param>
-            <param name="b"></param>
-            <returns></returns>
-        </member>
-        <member name="M:QuasarCode.Library.Symbolic.Variable.Multyply(QuasarCode.Library.Symbolic.Symbol)">
-            <summary>
-            Multiplies the variable by a symbol
-            </summary>
-            <param name="a"></param>
-        </member>
-        <member name="M:QuasarCode.Library.Symbolic.Variable.op_Division(QuasarCode.Library.Symbolic.Variable,QuasarCode.Library.Symbolic.Variable)">
-            <summary>
-            Divides a variable by another
-            </summary>
-            <param name="a"></param>
-            <param name="b"></param>
-            <returns></returns>
-        </member>
-        <member name="M:QuasarCode.Library.Symbolic.Variable.op_Division(QuasarCode.Library.Symbolic.Variable,QuasarCode.Library.Symbolic.Symbol)">
-            <summary>
-            Divides a variable by a symbol
-            </summary>
-            <param name="a"></param>
-            <param name="b"></param>
-            <returns></returns>
-        </member>
-        <member name="M:QuasarCode.Library.Symbolic.Variable.op_Division(QuasarCode.Library.Symbolic.Symbol,QuasarCode.Library.Symbolic.Variable)">
-            <summary>
-            Divides a symbol by a variable
-            </summary>
-            <param name="a"></param>
-            <param name="b"></param>
-            <returns></returns>
-        </member>
-        <member name="M:QuasarCode.Library.Symbolic.Variable.op_Division(QuasarCode.Library.Symbolic.Variable,System.Decimal)">
-            <summary>
-            Divides a variable by a constant produced from a number
-            </summary>
-            <param name="a"></param>
-            <param name="b"></param>
-            <returns></returns>
-        </member>
-        <member name="M:QuasarCode.Library.Symbolic.Variable.op_Division(System.Decimal,QuasarCode.Library.Symbolic.Variable)">
-            <summary>
-            Divides a constant produced from a number by a variable
-            </summary>
-            <param name="a"></param>
-            <param name="b"></param>
-            <returns></returns>
-        </member>
-        <member name="M:QuasarCode.Library.Symbolic.Variable.Divide(QuasarCode.Library.Symbolic.Symbol)">
-            <summary>
-            Divides the variable by a symbol
-            </summary>
-            <param name="a"></param>
-        </member>
-        <member name="M:QuasarCode.Library.Symbolic.Variable.op_ExclusiveOr(QuasarCode.Library.Symbolic.Variable,QuasarCode.Library.Symbolic.Variable)">
-            <summary>
-            Raises one variable to the power of another
-            </summary>
-            <param name="a"></param>
-            <param name="b"></param>
-            <returns></returns>
-        </member>
-        <member name="M:QuasarCode.Library.Symbolic.Variable.op_ExclusiveOr(QuasarCode.Library.Symbolic.Variable,QuasarCode.Library.Symbolic.Symbol)">
-            <summary>
-            Raises a variable to the power of a symbol
-            </summary>
-            <param name="a"></param>
-            <param name="b"></param>
-            <returns></returns>
-        </member>
-        <member name="M:QuasarCode.Library.Symbolic.Variable.op_ExclusiveOr(QuasarCode.Library.Symbolic.Symbol,QuasarCode.Library.Symbolic.Variable)">
-            <summary>
-            Raises a symbol to the power of a variable
-            </summary>
-            <param name="a"></param>
-            <param name="b"></param>
-            <returns></returns>
-        </member>
-        <member name="M:QuasarCode.Library.Symbolic.Variable.op_ExclusiveOr(QuasarCode.Library.Symbolic.Variable,System.Decimal)">
-            <summary>
-            Raises a variable to the power of a constant produced from a number
-            </summary>
-            <param name="a"></param>
-            <param name="b"></param>
-            <returns></returns>
-        </member>
-        <member name="M:QuasarCode.Library.Symbolic.Variable.op_ExclusiveOr(System.Decimal,QuasarCode.Library.Symbolic.Variable)">
-            <summary>
-            Raises a constant produced from a number to the power of a variable
-            </summary>
-            <param name="a"></param>
-            <param name="b"></param>
-            <returns></returns>
-        </member>
-        <member name="M:QuasarCode.Library.Symbolic.Variable.Pow(QuasarCode.Library.Symbolic.Symbol)">
-            <summary>
-            Raises the variable to the power of a symbol
-            </summary>
-            <param name="a"></param>
-        </member>
-        <member name="M:QuasarCode.Library.Symbolic.Variable.sqrt(QuasarCode.Library.Symbolic.Variable)">
-            <summary>
-            Square roots a variable
-            </summary>
-            <param name="a"></param>
-            <returns></returns>
-        </member>
-        <member name="M:QuasarCode.Library.Symbolic.Variable.sqrt(QuasarCode.Library.Symbolic.Symbol)">
-            <summary>
-            Square roots a symbol
-            </summary>
-            <param name="a"></param>
-            <returns></returns>
-        </member>
-        <member name="M:QuasarCode.Library.Symbolic.Variable.sqrt(System.Decimal)">
-            <summary>
-            Square roots a constant produced from a number
-            </summary>
-            <param name="a"></param>
-            <returns></returns>
-        </member>
-        <member name="M:QuasarCode.Library.Symbolic.Variable.sqrt">
-            <summary>
-            Square roots the variable
-            </summary>
-        </member>
-        <member name="M:QuasarCode.Library.Symbolic.Variable.sin(QuasarCode.Library.Symbolic.Variable)">
-            <summary>
-            Applies the sin function to a variable
-            </summary>
-            <param name="a"></param>
-            <returns></returns>
-        </member>
-        <member name="M:QuasarCode.Library.Symbolic.Variable.sin(QuasarCode.Library.Symbolic.Symbol)">
-            <summary>
-            Applies the sin function to a symbol
-            </summary>
-            <param name="a"></param>
-            <returns></returns>
-        </member>
-        <member name="M:QuasarCode.Library.Symbolic.Variable.sin(System.Decimal)">
-            <summary>
-            Applies the sin function to a constant produced from a number
-            </summary>
-            <param name="a"></param>
-            <returns></returns>
-        </member>
-        <member name="M:QuasarCode.Library.Symbolic.Variable.sin">
-            <summary>
-            Applies the sin function to the variable
-            </summary>
-        </member>
-        <member name="M:QuasarCode.Library.Symbolic.Variable.cos(QuasarCode.Library.Symbolic.Variable)">
-            <summary>
-            Applies the cosine function to a variable
-            </summary>
-            <param name="a"></param>
-            <returns></returns>
-        </member>
-        <member name="M:QuasarCode.Library.Symbolic.Variable.cos(QuasarCode.Library.Symbolic.Symbol)">
-            <summary>
-            Applies the cosin function to a symbol
-            </summary>
-            <param name="a"></param>
-            <returns></returns>
-        </member>
-        <member name="M:QuasarCode.Library.Symbolic.Variable.cos(System.Decimal)">
-            <summary>
-            Applies the cosin function to a constant produced from a number
-            </summary>
-            <param name="a"></param>
-            <returns></returns>
-        </member>
-        <member name="M:QuasarCode.Library.Symbolic.Variable.cos">
-            <summary>
-            Applies the cosin function to the variable
-            </summary>
-        </member>
-        <member name="M:QuasarCode.Library.Symbolic.Variable.tan(QuasarCode.Library.Symbolic.Variable)">
-            <summary>
-            Applies the tangent function to a variable
-            </summary>
-            <param name="a"></param>
-            <returns></returns>
-        </member>
-        <member name="M:QuasarCode.Library.Symbolic.Variable.tan(QuasarCode.Library.Symbolic.Symbol)">
-            <summary>
-            Applies the tangent function to a symbol
-            </summary>
-            <param name="a"></param>
-            <returns></returns>
-        </member>
-        <member name="M:QuasarCode.Library.Symbolic.Variable.tan(System.Decimal)">
-            <summary>
-            Applies the tangent function to a constant produced from a number
-            </summary>
-            <param name="a"></param>
-            <returns></returns>
-        </member>
-        <member name="M:QuasarCode.Library.Symbolic.Variable.tan">
-            <summary>
-            Applies the tangent function to the variable
-            </summary>
-        </member>
-        <member name="M:QuasarCode.Library.Symbolic.Variable.abs(QuasarCode.Library.Symbolic.Variable)">
-            <summary>
-            Makes value of a variable positive
-            </summary>
-            <param name="a"></param>
-            <returns></returns>
-        </member>
-        <member name="M:QuasarCode.Library.Symbolic.Variable.abs(QuasarCode.Library.Symbolic.Symbol)">
-            <summary>
-            Makes value of a symbol positive
-            </summary>
-            <param name="a"></param>
-            <returns></returns>
-        </member>
-        <member name="M:QuasarCode.Library.Symbolic.Variable.abs(System.Decimal)">
-            <summary>
-            Makes value of a constant produced from a number positive
-            </summary>
-            <param name="a"></param>
-            <returns></returns>
-        </member>
-        <member name="M:QuasarCode.Library.Symbolic.Variable.abs">
-            <summary>
-            Makes value of the variable positive
             </summary>
         </member>
         <member name="T:QuasarCode.Library.Tools.MultiItterator">
@@ -2412,49 +1435,6 @@
             <summary>
             Resets the enumeration.
             </summary>
-        </member>
-        <member name="T:QuasarCode.Library.Tools.StringLiterals">
-            <summary>
-            A collection of usefull string litterals
-            </summary>
-        </member>
-        <member name="F:QuasarCode.Library.Tools.StringLiterals.Superscript_0">
-            <summary>Superscript 0</summary>
-        </member>
-        <member name="F:QuasarCode.Library.Tools.StringLiterals.Superscript_1">
-            <summary>Superscript 1</summary>
-        </member>
-        <member name="F:QuasarCode.Library.Tools.StringLiterals.Superscript_2">
-            <summary>Superscript 2</summary>
-        </member>
-        <member name="F:QuasarCode.Library.Tools.StringLiterals.Superscript_3">
-            <summary>Superscript 3</summary>
-        </member>
-        <member name="F:QuasarCode.Library.Tools.StringLiterals.Superscript_4">
-            <summary>Superscript 4</summary>
-        </member>
-        <member name="F:QuasarCode.Library.Tools.StringLiterals.Superscript_5">
-            <summary>Superscript 5</summary>
-        </member>
-        <member name="F:QuasarCode.Library.Tools.StringLiterals.Superscript_6">
-            <summary>Superscript 6</summary>
-        </member>
-        <member name="F:QuasarCode.Library.Tools.StringLiterals.Superscript_7">
-            <summary>Superscript 7</summary>
-        </member>
-        <member name="F:QuasarCode.Library.Tools.StringLiterals.Superscript_8">
-            <summary>Superscript 8</summary>
-        </member>
-        <member name="F:QuasarCode.Library.Tools.StringLiterals.Superscript_9">
-            <summary>Superscript 9</summary>
-        </member>
-        <member name="F:QuasarCode.Library.Tools.StringLiterals.SuperscriptInt">
-            <summary>
-            Superscript integer characters (value is the index)
-            </summary>
-        </member>
-        <member name="F:QuasarCode.Library.Tools.StringLiterals.Superscript_Minus">
-            <summary>Superscript -</summary>
         </member>
         <member name="T:QuasarCode.Library.Tools.Validators">
             <summary>
